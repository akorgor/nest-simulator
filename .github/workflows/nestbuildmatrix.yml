#
# detailed syntax defined in
# https://docs.github.com/en/actions/learn-github-actions/workflow-syntax-for-github-actions
#
name: "NEST CI"

on: [push, pull_request]

jobs:
  clang-format:
    runs-on: "ubuntu-22.04"
    env:
      CLANG_REQUIRE_VERSION: 17.0.4
      CLANG_FORMAT_FILE: ".clang-format"
    steps:
      - name: Harden Runner
        uses: step-security/harden-runner@63c24ba6bd7ba022e95695ff85de572c04a18142 # v2.7.0
        with:
          egress-policy: audit
          disable-telemetry: true

      - name: "Checkout repository content"
        uses: actions/checkout@9bb56186c3b09b4f86b1c65136769dd318469633 # v4.1.2
        with:
          fetch-depth: 0

      - name: "Install dependencies"
        run: |
          python -m pip install --force-reinstall clang-format==${{ env.CLANG_REQUIRE_VERSION }}

      - name: "Run clang-format..."
        run: |
          files=$(find . \( -iname "*.h" -o -iname "*.c" -o -iname "*.cc" -o -iname "*.cpp" \) -not -path "./thirdparty/*")
          diff -u <(cat ${files}) <(clang-format ${files})

  cppcheck:
    runs-on: "ubuntu-22.04"
    steps:
      - name: Harden Runner
        uses: step-security/harden-runner@63c24ba6bd7ba022e95695ff85de572c04a18142 # v2.7.0
        with:
          egress-policy: audit
          disable-telemetry: true

      - name: "Checkout repository content"
        uses: actions/checkout@9bb56186c3b09b4f86b1c65136769dd318469633 # v4.1.2
        with:
          fetch-depth: 0

      - name: "Install Linux system dependencies"
        run: |
          sudo apt-get update
          sudo apt-get install cppcheck

      - name: "Run cppcheck..."
        run: |
          cppcheck --enable=all --language=c++ --std=c++17 -i sli/ --suppressions-list=.cppcheck_suppressions ./

  rstcheck:
    runs-on: "ubuntu-22.04"
    steps:
      - name: Harden Runner
        uses: step-security/harden-runner@63c24ba6bd7ba022e95695ff85de572c04a18142 # v2.7.0
        with:
          egress-policy: audit
          disable-telemetry: true

      - name: "Checkout repository content"
        uses: actions/checkout@9bb56186c3b09b4f86b1c65136769dd318469633 # v4.1.2
        with:
          fetch-depth: 0

      - name: "Set up Python 3.x"
        uses: actions/setup-python@0a5c61591373683505ea898e09a3ea4f39ef2b9c # v5.0.0
        with:
          python-version: "3.10"

      - name: "Install dependencies"
        run: |
          pip install rstcheck

      - name: "Run rstcheck..."
        run: |
          rstcheck -r doc/

  vale:
    runs-on: "ubuntu-22.04"
    steps:
      - name: Harden Runner
        uses: step-security/harden-runner@63c24ba6bd7ba022e95695ff85de572c04a18142 # v2.7.0
        with:
          egress-policy: audit
          disable-telemetry: true

      - name: "Checkout repository content"
        uses: actions/checkout@9bb56186c3b09b4f86b1c65136769dd318469633 # v4.1.2
        with:
          fetch-depth: 0

      - name: "Set up Python 3.x"
        uses: actions/setup-python@0a5c61591373683505ea898e09a3ea4f39ef2b9c # v5.0.0
        with:
          python-version: "3.10"

      - name: "Install dependencies"
        run: |
          sudo apt update
          sudo apt install python3-docutils
          wget --progress=dot:mega 'https://github.com/errata-ai/vale/releases/download/v2.26.0/vale_2.26.0_Linux_64-bit.tar.gz'
          echo '956577b214ce3db8fb11483f99a183cf65673e3bd47423c6d4ebe37f085cadc7 vale_2.26.0_Linux_64-bit.tar.gz' | sha256sum -c
          tar -xzf 'vale_2.26.0_Linux_64-bit.tar.gz'

      - name: "Run vale..."
        run: |
          ./vale -v
          ./vale doc

  copyright_headers:
    runs-on: "ubuntu-22.04"
    steps:
      - name: Harden Runner
        uses: step-security/harden-runner@63c24ba6bd7ba022e95695ff85de572c04a18142 # v2.7.0
        with:
          egress-policy: audit
          disable-telemetry: true

      - name: "Checkout repository content"
        uses: actions/checkout@9bb56186c3b09b4f86b1c65136769dd318469633 # v4.1.2
        with:
          fetch-depth: 0

      - name: "Set up Python 3.x"
        uses: actions/setup-python@0a5c61591373683505ea898e09a3ea4f39ef2b9c # v5.0.0
        with:
          python-version: "3.10"

      - name: "Install dependencies"
        run: |
          pip install pydocstyle

      - name: "Check copyright headers..."
        run: |
          python build_support/check_copyright_headers.py

  unused_names:
    runs-on: "ubuntu-22.04"
    steps:
      - name: Harden Runner
        uses: step-security/harden-runner@63c24ba6bd7ba022e95695ff85de572c04a18142 # v2.7.0
        with:
          egress-policy: audit
          disable-telemetry: true

      - name: "Checkout repository content"
        uses: actions/checkout@9bb56186c3b09b4f86b1c65136769dd318469633 # v4.1.2
        with:
          fetch-depth: 0

      - name: "Set up Python 3.x"
        uses: actions/setup-python@0a5c61591373683505ea898e09a3ea4f39ef2b9c # v5.0.0
        with:
          python-version: "3.10"

      - name: "Check for unused nest::names..."
        run: |
          python build_support/check_unused_names.py

  forbidden_types:
    runs-on: "ubuntu-22.04"
    steps:
      - name: Harden Runner
        uses: step-security/harden-runner@63c24ba6bd7ba022e95695ff85de572c04a18142 # v2.7.0
        with:
          egress-policy: audit
          disable-telemetry: true

      - name: "Checkout repository content"
        uses: actions/checkout@9bb56186c3b09b4f86b1c65136769dd318469633 # v4.1.2
        with:
          fetch-depth: 0

      - name: "Check for forbidden types..."
        run: |
          ./build_support/check_forbidden_types.sh

  lychee_IGNORED:
    runs-on: "ubuntu-22.04"
    steps:
      - name: Harden Runner
        uses: step-security/harden-runner@63c24ba6bd7ba022e95695ff85de572c04a18142 # v2.7.0
        with:
          egress-policy: audit
          disable-telemetry: true

      - name: "Checkout repository content"
        uses: actions/checkout@9bb56186c3b09b4f86b1c65136769dd318469633 # v4.1.2
        with:
          fetch-depth: 0

      - name: "Install dependencies"
        run: |
          wget --progress=dot:mega 'https://github.com/lycheeverse/lychee/releases/download/v0.8.2/lychee-v0.8.2-x86_64-unknown-linux-gnu.tar.gz'
          echo '12c27c9b6d551aea9178080d27de75ed26125b130722153399259432f723e606  lychee-v0.8.2-x86_64-unknown-linux-gnu.tar.gz' | sha256sum -c
          tar -xzf 'lychee-v0.8.2-x86_64-unknown-linux-gnu.tar.gz'

      - name: "Run lychee..."
        continue-on-error: true
        run: "pwd; ls -l; ./lychee build_support/ doc/{*.txt,*.md,htmldoc} examples/ lib* models/ nest* pynest/ testsuite/ *.md"
        # TODO: doc/auto_examples and doc/models need to be added here, but exists only after a `make html`
        env:
          GITHUB_TOKEN: ${{ secrets.GITHUB_TOKEN }}

  pydocstyle:
    runs-on: "ubuntu-22.04"
    steps:
      - name: Harden Runner
        uses: step-security/harden-runner@63c24ba6bd7ba022e95695ff85de572c04a18142 # v2.7.0
        with:
          egress-policy: audit
          disable-telemetry: true

      - name: "Checkout repository content"
        uses: actions/checkout@9bb56186c3b09b4f86b1c65136769dd318469633 # v4.1.2
        with:
          fetch-depth: 0

      - name: "Set up Python 3.x"
        uses: actions/setup-python@0a5c61591373683505ea898e09a3ea4f39ef2b9c # v5.0.0
        with:
          python-version: "3.10"

      - name: "Install dependencies"
        run: |
          pip install pydocstyle

      - name: "Run pydocstyle..."
        run: |
          pydocstyle pynest/

  mypy:
    runs-on: "ubuntu-22.04"
    steps:
      - name: Harden Runner
        uses: step-security/harden-runner@63c24ba6bd7ba022e95695ff85de572c04a18142 # v2.7.0
        with:
          egress-policy: audit
          disable-telemetry: true

      - name: "Checkout repository content"
        uses: actions/checkout@9bb56186c3b09b4f86b1c65136769dd318469633 # v4.1.2
        with:
          fetch-depth: 0

      - name: "Set up Python 3.x"
        uses: actions/setup-python@0a5c61591373683505ea898e09a3ea4f39ef2b9c # v5.0.0
        with:
          python-version: "3.10"

      - name: "Install dependencies"
        run: |
          pip install mypy matplotlib numpy scipy data-science-types

      - name: "Run mypy..."
        run: |
          mypy pynest/

  # pytest-linux:
  #   runs-on: "ubuntu-22.04"
  #   needs: [build_linux]
  #   env:
  #     NEST_VPATH: "build"
  #     NEST_RESULT: "result"

  #   strategy:
  #     fail-fast: true
  #     matrix:
  #       os: ["ubuntu-22.04"]
  #       cpp_compiler: ["gcc"]

  #       # available use flags (all default to "OFF"):
  #       use:
  #         - "boost, optimize, warning"  # formerly "minimal"
  #       #  - "openmp, python, gsl, ltdl, boost, optimize, warning"  # formerly "openmp_only"
  #       #  - "mpi, python, gsl, ltdl, boost, optimize, warning"  # formerly "mpi_only"
  #       #  - "openmp, mpi, python, gsl, ltdl, boost, sionlib, libneurosim, optimize, warning"  # formerly "full"

  #   steps:
  #     - name: "Download binary artifacts"
  #       uses: actions/download-artifact@v3
  #       with:
  #         name: "build-${{ matrix.os }}-${{ matrix.cpp_compiler }}-${{ matrix.use }}"

  #     - name: "Set up Python 3.x"
  #       uses: actions/setup-python@0a5c61591373683505ea898e09a3ea4f39ef2b9c # v5.0.0
  #       with:
  #         python-version: "3.10"

  #     - name: "Install dependencies"
  #       run: |
  #         pip install pytest pytest-cov pytest-doctestplus

  #     - name: "Run pytest..."
  #       run: |
  #         pwd
  #         ls -lisa
  #         cd "$NEST_VPATH"
  #         pwd
  #         ls -lisa
  #         pytest testsuite/pytests/

  # pytest-mac:
  #   runs-on: "macos-latest"
  #   needs: [build_macos]
  #   steps:
  #     - name: "Checkout repository content"
  #       uses: actions/checkout@9bb56186c3b09b4f86b1c65136769dd318469633 # v4.1.2
  #       with:
  #         fetch-depth: 0

  #     - name: "Set up Python 3.x"
  #       uses: actions/setup-python@0a5c61591373683505ea898e09a3ea4f39ef2b9c # v5.0.0
  #       with:
  #         python-version: "3.10"

  #     - name: "Install dependencies"
  #       run: |
  #         pip install pytest pytest-cov pytest-doctestplus

  #     - name: "Run pytest..."
  #       run: |
  #         pytest pynest/

  pylint:
    runs-on: "ubuntu-22.04"
    steps:
      - name: Harden Runner
        uses: step-security/harden-runner@63c24ba6bd7ba022e95695ff85de572c04a18142 # v2.7.0
        with:
          egress-policy: audit
          disable-telemetry: true

      - name: "Checkout repository content"
        uses: actions/checkout@9bb56186c3b09b4f86b1c65136769dd318469633 # v4.1.2
        with:
          fetch-depth: 0

      - name: "Set up Python 3.x"
        uses: actions/setup-python@0a5c61591373683505ea898e09a3ea4f39ef2b9c # v5.0.0
        with:
          python-version: "3.10"

      - name: "Install dependencies"
        run: |
          pip install pylint

      - name: "Run pylint..."
        run: |
          pylint --jobs=$(nproc) pynest/ testsuite/pytests/*.py testsuite/regressiontests/*.py

  isort:
    runs-on: "ubuntu-20.04"
    steps:
      - name: "Checkout repository content"
        uses: actions/checkout@9bb56186c3b09b4f86b1c65136769dd318469633 # v4.1.2
        with:
          fetch-depth: 0

      - name: "Run isort..."
        uses: isort/isort-action@f14e57e1d457956c45a19c05a89cccdf087846e5  # 1.1.0
        with:
          configuration: --profile=black --thirdparty="nest" --check-only --diff

  black:
    runs-on: "ubuntu-22.04"
    steps:
      - name: Harden Runner
        uses: step-security/harden-runner@63c24ba6bd7ba022e95695ff85de572c04a18142 # v2.7.0
        with:
          egress-policy: audit
          disable-telemetry: true

      - name: "Checkout repository content"
        uses: actions/checkout@9bb56186c3b09b4f86b1c65136769dd318469633 # v4.1.2
        with:
          fetch-depth: 0

      - name: "Run black..."
        uses: psf/black@d9ad09a32b0e0481bb4fef548d35b7a49cc03c5d  # 23.12.0
        with:
          jupyter: true

  flake8:
    runs-on: "ubuntu-22.04"
    steps:
      - name: Harden Runner
        uses: step-security/harden-runner@63c24ba6bd7ba022e95695ff85de572c04a18142 # v2.7.0
        with:
          egress-policy: audit
          disable-telemetry: true

      - name: "Checkout repository content"
        uses: actions/checkout@9bb56186c3b09b4f86b1c65136769dd318469633 # v4.1.2
        with:
          fetch-depth: 0

      - name: "Set up Python 3.x"
        uses: actions/setup-python@0a5c61591373683505ea898e09a3ea4f39ef2b9c # v5.0.0
        with:
          python-version: "3.10"

      - name: "Install dependencies"
        run: |
          pip install flake8

      - name: "Run flake8..."
        run: |
          flake8 .

  sphinx-rtd:
    # as close as possible to the Readthedocs setup (system install cmake, pip install -r doc/requirements.txt)
    runs-on: "ubuntu-22.04"
    needs: [pydocstyle, rstcheck, vale]
    steps:
      - name: Harden Runner
        uses: step-security/harden-runner@63c24ba6bd7ba022e95695ff85de572c04a18142 # v2.7.0
        with:
          egress-policy: audit
          disable-telemetry: true

      - name: "Checkout repository content"
        uses: actions/checkout@9bb56186c3b09b4f86b1c65136769dd318469633 # v4.1.2
        with:
          fetch-depth: 0

      - name: "Set up Python 3.x"
        uses: actions/setup-python@0a5c61591373683505ea898e09a3ea4f39ef2b9c # v5.0.0
        with:
          # Using 3.8 because Read the docs does not work with higher versions.
          # See also: https://github.com/nest/nest-simulator/pull/2744
          python-version: "3.10"

      - name: "Install dependencies"
        run: |
          sudo apt update
          pip install -r doc/requirements.txt
          # The pandoc executable, which is required, cannot be installed via pip see: https://stackoverflow.com/a/71585691
          sudo apt install pandoc

      - name: "Test-build documentation"
        run: |
          mkdir -pv build
          cd build
          cmake -Dwith-userdoc=ON -DCMAKE_INSTALL_PREFIX=../install ..
          make docs |& tee sphinx-output.log

      - name: Upload artifacts
        uses: actions/upload-artifact@5d5d22a31266ced268874388b861e4b58bb5c2f3 # v4.3.1
        with:
          name: "sphinx-rtd output"
          path: |
            build/sphinx-output.log
            build/doc/_build/html/

  sphinx-conda:
    # as close as possible to the suggested user docs build in the documentation
    runs-on: "ubuntu-22.04"
    if: false
    needs: [pydocstyle, rstcheck, vale]
    steps:
      - name: Harden Runner
        uses: step-security/harden-runner@63c24ba6bd7ba022e95695ff85de572c04a18142 # v2.7.0
        with:
          egress-policy: audit
          disable-telemetry: true

      - name: "Checkout repository content"
        uses: actions/checkout@9bb56186c3b09b4f86b1c65136769dd318469633 # v4.1.2
        with:
          fetch-depth: 0

      - name: Install Conda
        uses: conda-incubator/setup-miniconda@030178870c779d9e5e1b4e563269f3aa69b04081   # v3.0.3
        with:
          auto-update-conda: true
          python-version: "3.10"

      - name: Install conda dependencies
        shell: bash -l {0}
        run: |
          conda info
          conda env create -p conda

      - name: "Test-build documentation"
        shell: bash -l {0}
        run: |
          conda activate conda/
          mkdir -pv build
          cd build
          cmake -DCMAKE_INSTALL_PREFIX=../install ..
          make html |& tee sphinx-output.log

      - name: Upload artifacts
        uses: actions/upload-artifact@5d5d22a31266ced268874388b861e4b58bb5c2f3 # v4.3.1
        with:
          path: |
            build/sphinx-output.log
            build/doc/_build/html/

  build_linux:
    if: ${{ !contains(github.event.head_commit.message, 'ci skip') }}
    runs-on: ${{ matrix.os }}
    needs: [clang-format, mypy, copyright_headers, unused_names, forbidden_types, pylint, isort, black, flake8]
    env:
      CXX_FLAGS: "-pedantic -Wextra -Woverloaded-virtual -Wno-unknown-pragmas"
      NEST_VPATH: "build"
      NEST_RESULT: "result"

    strategy:
      fail-fast: false
      matrix:
        os: ["ubuntu-22.04"]
        cpp_compiler: ["gcc"]

        # available use flags (all default to "OFF"):
        # openmp, mpi, python, gsl, ltdl, boost, sionlib, libneurosim, optimize, warning, userdoc, music
        use:
          - "boost, optimize, warning"
          - "openmp, python, gsl, ltdl, boost, optimize, warning"
          - "mpi, python, gsl, ltdl, boost, optimize, warning"
          - "openmp, mpi, python, gsl, ltdl, boost, hdf5, sionlib, libneurosim, optimize, warning, music"

    steps:
      - name: Harden Runner
        uses: step-security/harden-runner@63c24ba6bd7ba022e95695ff85de572c04a18142 # v2.7.0
        with:
          egress-policy: audit
          disable-telemetry: true

      - name: "Checkout repository content"
        uses: actions/checkout@9bb56186c3b09b4f86b1c65136769dd318469633 # v4.1.2
        with:
          fetch-depth: 0

      - name: "Set up Python 3.x"
        uses: actions/setup-python@0a5c61591373683505ea898e09a3ea4f39ef2b9c # v5.0.0
        with:
          python-version: "3.10"

      - name: "Restore apt cache"
        uses: actions/cache@0c45773b623bea8c8e75f6c82b208c3cf94ea4f9 # v4.0.2
        env:
          cache-name: "apt-cache"
        with:
          path: |
            !/var/cache/apt/archives/lock
            !/var/cache/apt/archives/partial
            /var/cache/apt
          key: ${{ runner.os }}-system-${{ env.cache-name }}-${{ hashFiles('**/environment.yml') }}
          restore-keys: |
            ${{ runner.os }}-system-${{ env.cache-name }}-
            ${{ runner.os }}-system-

      - name: "Install Linux system dependencies"
        run: |
          sudo apt-get update
          # https://github.com/actions/virtual-environments/blob/main/images/linux/Ubuntu2004-README.md
          sudo apt-get install ccache
          sudo apt-get install libltdl-dev libreadline6-dev libncurses5-dev libgsl0-dev python3-all-dev jq libpcre3 libpcre3-dev
          sudo apt-get install tcl8.6 tcl8.6-dev tk8.6-dev
          # Install MPI dependencies regardless of whether we compile NEST with or without MPI, so the installation of MPI4Py works
          sudo apt-get install openmpi-bin libopenmpi-dev
          sudo apt-get install libboost-filesystem-dev libboost-regex-dev libboost-wave-dev libboost-python-dev libboost-program-options-dev libboost-test-dev
          sudo apt-get install pkg-config
          sudo ldconfig

      - name: "Install GSL system dependencies"
        if: "${{ contains(matrix.use, 'gsl') }}"
        run: |
          sudo apt-get install libgsl0-dev

      - name: "Install HDF5 system dependencies"
        if: "${{ contains(matrix.use, 'hdf5') }}"
        run: |
          sudo apt-get install libhdf5-dev

      - name: "Restore ccache"
        # Using CCache to re-use compiled objects from prior runs that have the same
        # source (hashed), compiler (mtime+size) and compile flags.
        env:
          cache-name: "ccache"
        uses: actions/cache@0c45773b623bea8c8e75f6c82b208c3cf94ea4f9 # v4.0.2
        with:
          path: |
            $HOME/.ccache
            .ccache
            /home/runner/.ccache
          key: ${{ runner.os }}-${{ env.cache-name }}-${{ matrix.cpp_compiler }}-${{ matrix.NEST_BUILD_TYPE }}
          restore-keys: |
            ${{ runner.os }}-${{ env.cache-name }}-${{ matrix.cpp_compiler }}-${{ matrix.NEST_BUILD_TYPE }}
            ${{ runner.os }}-${{ env.cache-name }}-${{ matrix.cpp_compiler }}
            ${{ runner.os }}-${{ env.cache-name }}
            ${{ runner.os }}

      - name: "Restore pip cache"
        env:
          cache-name: "pip-cache"
        uses: actions/cache@0c45773b623bea8c8e75f6c82b208c3cf94ea4f9 # v4.0.2
        with:
          path: |
            /opt/hostedtoolcache/Python/**/site-packages/*
            $HOME/.cache/pip
          key: ${{ runner.os }}-python-${{ env.cache-name }}-${{ hashFiles('**/requirements.txt') }}
          restore-keys: |
            ${{ runner.os }}-python-${{ env.cache-name }}-
            ${{ runner.os }}-python-

      - name: "Install Python dependencies"
        run: |
          python -m pip install --upgrade pip setuptools
          python -c "import setuptools; print('package location:', setuptools.__file__)"
          python -m pip install --force-reinstall --upgrade scipy 'junitparser>=2' numpy pytest pytest-timeout pytest-xdist cython matplotlib terminaltables pandoc pandas
          # Install mpi4py regardless of whether we compile NEST with or without MPI, so regressiontests/issue-1703.py will run in both cases
          python -m pip install --force-reinstall --upgrade mpi4py
          test \! -e "=2"   # assert junitparser is correctly quoted and '>' is not interpreted as shell redirect
          python -c "import pytest; print('package location:', pytest.__file__)"
          pip list

      - name: "Install h5py"
        if: "${{ contains(matrix.use, 'hdf5') }}"
        run: |
          python -m pip install --force-reinstall --upgrade --no-binary=h5py h5py

      - name: "Install MUSIC"
        if: "${{ contains(matrix.use, 'music') }}"
        run: |
          chmod +x build_support/install_music.sh
          ./build_support/install_music.sh

      - name: "Install SIONlib"
        if: "${{ contains(matrix.use, 'sionlib') }}"
        run: |
          chmod +x build_support/install_sionlib.sh
          ./build_support/install_sionlib.sh

      - name: "Install LibNeurosim – WARNING WARNING NO PROPER PYTHON INSTALL!"
        if: "${{ contains(matrix.use, 'libneurosim') }}"
        run: |
          chmod +x build_support/install_csa-libneurosim.sh
          PYLIB_DIR="$(python3 -c "import sysconfig; print(sysconfig.get_path('include'))" | sed 's/include/lib/')"
          ./build_support/install_csa-libneurosim.sh $PYLIB_DIR

      - name: "Configure NEST build"
        env:
          CMAKE_C_COMPILER_LAUNCHER: ccache
          CMAKE_CXX_COMPILER_LAUNCHER: ccache
        run: |
          mkdir -p "$NEST_VPATH/reports" "$NEST_RESULT"

          if [ "$xNEST_BUILD_COMPILER" = "CLANG" ]; then
              export CC=clang-11
              export CXX=clang++-11
          fi
          export CXX_FLAGS="-pedantic -Wextra -Wno-unknown-pragmas -D_GLIBCXX_ASSERTIONS"

          cd "$NEST_VPATH"
          cmake \
              -DCMAKE_INSTALL_PREFIX="$NEST_RESULT" \
              -DCMAKE_CXX_FLAGS="$CXX_FLAGS" \
              -Dwith-optimize=${{ contains(matrix.use, 'optimize') && 'ON' || 'OFF' }} \
              -Dwith-warning=${{ contains(matrix.use, 'warning') && 'ON' || 'OFF' }} \
              -Dwith-boost=${{ contains(matrix.use, 'boost') && 'ON' || 'OFF' }} \
              -Dwith-openmp=${{ contains(matrix.use, 'openmp') && 'ON' || 'OFF' }} \
              -Dwith-mpi=${{ contains(matrix.use, 'mpi') && 'ON' || 'OFF' }} \
              -Dwith-python=${{ contains(matrix.use, 'python') && 'ON' || 'OFF' }} \
              -Dwith-gsl=${{ contains(matrix.use, 'gsl') && 'ON' || 'OFF' }} \
              -Dwith-ltdl=${{ contains(matrix.use, 'ltdl') && 'ON' || 'OFF' }} \
              -Dwith-readline=${{ contains(matrix.use, 'readline') && 'ON' || 'OFF' }} \
              -Dwith-hdf5=${{ contains(matrix.use, 'hdf5') && 'ON' || 'OFF' }} \
              -Dwith-sionlib=${{ contains(matrix.use, 'sionlib') && '$HOME/.cache/sionlib.install' || 'OFF' }} \
              -Dwith-libneurosim=${{ contains(matrix.use, 'libneurosim') && '$HOME/.cache/libneurosim.install' || 'OFF' }} \
              -Dwith-music=${{ contains(matrix.use, 'music') && '$HOME/.cache/music.install' || 'OFF' }} \
              ..

      - name: "Add GCC problem matcher"
        run: |
          echo "::add-matcher::gcc_problem_matcher.json"

      - name: "Build NEST"
        run: |
          cd "$NEST_VPATH"
          env
          make VERBOSE=1

      - name: "Remove GCC problem matcher"
        run: |
          echo "::remove-matcher owner=gcc-problem-matcher::"

      - name: "Install NEST"
        run: |
          cd "$NEST_VPATH"
          make install

      - name: "Initialize Matplotlibrc"
        run: |
          # initialize matplotlib backend
          mkdir -p $HOME/.matplotlib
          echo "backend : svg" > $HOME/.matplotlib/matplotlibrc

      - name: "Run NEST testsuite"
        env:
          DO_TESTS_SKIP_TEST_REQUIRING_MANY_CORES: ${{ contains(matrix.use, 'mpi') && contains(matrix.use, 'openmp') }}
        run: |
          pwd
          cd "$NEST_VPATH"
          chmod -v u+x ${NEST_RESULT}/share/nest/testsuite/do_tests.sh
          make VERBOSE=1 installcheck

      - name: "Upload install and test results"
        uses: actions/upload-artifact@5d5d22a31266ced268874388b861e4b58bb5c2f3 # v4.3.1
        if: always()
        with:
          name: "build-logs-${{ matrix.os }}-${{ matrix.cpp_compiler }}-${{ matrix.use }}"
          path: |
            build/install_manifest.txt
            build/test_report_*/

  build_macos:
    if: ${{ !contains(github.event.head_commit.message, 'ci skip') }}
    runs-on: ${{ matrix.os }}
    needs: [clang-format, mypy, copyright_headers, unused_names, forbidden_types, pylint, isort, black, flake8]
    env:
      CXX_FLAGS: "-pedantic -Wextra -Woverloaded-virtual -Wno-unknown-pragmas"
      NEST_VPATH: "build"
      NEST_RESULT: "result"

    strategy:
      fail-fast: false
      matrix:
        os: [macos-latest]
        cpp_compiler: ["clang"]

        # available use flags (all default to "OFF"):
        # openmp, mpi, python, gsl, ltdl, boost, hdf5, sionlib, libneurosim, optimize, warning, userdoc, music
        use:
          - "openmp, mpi, python, gsl, ltdl, boost, hdf5, optimize, warning"

    steps:
      - name: Harden Runner
        uses: step-security/harden-runner@63c24ba6bd7ba022e95695ff85de572c04a18142 # v2.7.0
        with:
          egress-policy: audit
          disable-telemetry: true

      - name: "Checkout repository content"
        uses: actions/checkout@9bb56186c3b09b4f86b1c65136769dd318469633 # v4.1.2
        with:
          fetch-depth: 0

      - name: "Set up Python 3.x"
        uses: actions/setup-python@0a5c61591373683505ea898e09a3ea4f39ef2b9c # v5.0.0
        with:
<<<<<<< HEAD
          python-version: "3.10"
=======
          python-version: 3.12
>>>>>>> 6b543929

      - name: "Install MacOS system dependencies"
        run: |
          brew install coreutils gsl open-mpi libomp automake autoconf libtool boost hdf5

      - name: "Restore pip cache"
        env:
          cache-name: "pip-cache"
        uses: actions/cache@0c45773b623bea8c8e75f6c82b208c3cf94ea4f9 # v4.0.2
        with:
          path: |
            /opt/hostedtoolcache/Python/**/site-packages/*
            $HOME/.cache/pip
          key: ${{ runner.os }}-python-${{ env.cache-name }}-${{ hashFiles('**/requirements.txt') }}
          restore-keys: |
            ${{ runner.os }}-python-${{ env.cache-name }}-
            ${{ runner.os }}-python-

      - name: "Install Python dependencies"
        run: |
          python -m pip install --upgrade pip setuptools
          python -c "import setuptools; print('package location:', setuptools.__file__)"
          python -m pip install --force-reinstall --upgrade scipy 'junitparser>=2' numpy pytest pytest-timeout pytest-xdist mpi4py h5py cython matplotlib terminaltables pandoc pandas
          test \! -e "=2"   # assert junitparser is correctly quoted and '>' is not interpreted as shell redirect
          python -c "import pytest; print('package location:', pytest.__file__)"
          pip list

      - name: "Configure NEST build"
        run: |
          mkdir -p "$NEST_VPATH/reports" "$NEST_RESULT"

          cd "$NEST_VPATH"
          cmake \
              -DCMAKE_INSTALL_PREFIX="$NEST_RESULT" \
              -DCMAKE_CXX_FLAGS="$CXX_FLAGS" \
              -Dwith-optimize=${{ contains(matrix.use, 'optimize') && 'ON' || 'OFF' }} \
              -Dwith-warning=${{ contains(matrix.use, 'warning') && 'ON' || 'OFF' }} \
              -Dwith-boost=${{ contains(matrix.use, 'boost') && 'ON' || 'OFF' }} \
              -Dwith-openmp=${{ contains(matrix.use, 'openmp') && 'ON' || 'OFF' }} \
              ${{ contains(matrix.use, 'openmp') && '-DOpenMP_ROOT=$(brew --prefix libomp)' }} \
              -Dwith-mpi=${{ contains(matrix.use, 'mpi') && 'ON' || 'OFF' }} \
              -Dwith-python=${{ contains(matrix.use, 'python') && 'ON' || 'OFF' }} \
              -Dwith-gsl=${{ contains(matrix.use, 'gsl') && 'ON' || 'OFF' }} \
              -Dwith-ltdl=${{ contains(matrix.use, 'ltdl') && 'ON' || 'OFF' }} \
              -Dwith-readline=${{ contains(matrix.use, 'readline') && 'ON' || 'OFF' }} \
              -Dwith-hdf5=${{ contains(matrix.use, 'hdf5') && 'ON' || 'OFF' }} \
              -Dwith-sionlib=${{ contains(matrix.use, 'sionlib') && '$HOME/.cache/sionlib.install' || 'OFF' }} \
              -Dwith-libneurosim=${{ contains(matrix.use, 'libneurosim') && '$HOME/.cache/libneurosim.install' || 'OFF' }} \
              -Dwith-music=${{ contains(matrix.use, 'music') && '$HOME/.cache/music.install' || 'OFF' }} \
              ..

      - name: "Add GCC problem matcher"
        run: |
          echo "::add-matcher::gcc_problem_matcher.json"

      - name: "Build NEST"
        run: |
          cd "$NEST_VPATH"
          env
          make VERBOSE=1

      - name: "Remove GCC problem matcher"
        run: |
          echo "::remove-matcher owner=gcc-problem-matcher::"

      - name: "Install NEST"
        run: |
          cd "$NEST_VPATH"
          make install

      - name: "Initialize Matplotlibrc"
        run: |
          # initialize matplotlib backend
          mkdir -p $HOME/.matplotlib
          echo "backend : svg" > $HOME/.matplotlib/matplotlibrc

      - name: "Run NEST testsuite"
        run: |
          pwd
          cd "$NEST_VPATH"
          chmod -v u+x ${NEST_RESULT}/share/nest/testsuite/do_tests.sh
          make VERBOSE=1 installcheck

      - name: "Upload install and test results"
        uses: actions/upload-artifact@5d5d22a31266ced268874388b861e4b58bb5c2f3 # v4.3.1
        if: ${{ always() }}
        with:
          name: "${{ matrix.NEST_BUILD_TYPE }}-build-logs-${{ matrix.os }}-${{ matrix.cpp_compiler }}"
          path: |
            build/install_manifest.txt
            build/test_report_*/<|MERGE_RESOLUTION|>--- conflicted
+++ resolved
@@ -759,11 +759,7 @@
       - name: "Set up Python 3.x"
         uses: actions/setup-python@0a5c61591373683505ea898e09a3ea4f39ef2b9c # v5.0.0
         with:
-<<<<<<< HEAD
-          python-version: "3.10"
-=======
           python-version: 3.12
->>>>>>> 6b543929
 
       - name: "Install MacOS system dependencies"
         run: |
