#
# detailed syntax defined in
# https://docs.github.com/en/actions/learn-github-actions/workflow-syntax-for-github-actions
#
name: "NEST matrix jobs"
env:
  CXX_FLAGS: "-pedantic -Wextra -Woverloaded-virtual -Wno-unknown-pragmas"
#  PYTHONPATH: ${{ github.workspace }}/build/python
on: [push, pull_request]


jobs:
  clang-format:
    runs-on: "ubuntu-20.04"
    steps:
      - name: "Checkout repository content"
        uses: actions/checkout@v2
        with:
          fetch-depth: 0

      - name: "Install Linux system dependencies"
        run: |
          sudo apt update
          sudo apt install clang-format-9

      - name: "Run clang-format..."
        run: |
          files=$(find . \( -iname "*.h" -o -iname "*.c" -o -iname "*.cc" -o -iname "*.cpp" \) -not -path "./thirdparty/*")
          diff -u <(cat ${files}) <(clang-format-9 ${files})
    env:
      CLANG_FORMAT_FILE: ".clang-format"

  cppcheck:
    runs-on: "ubuntu-20.04"
    steps:
      - name: "Checkout repository content"
        uses: actions/checkout@v2
        with:
          fetch-depth: 0

      - name: "Install Linux system dependencies"
        run: |
          sudo apt-get update
          sudo apt-get install cppcheck

      - name: "Run cppcheck..."
        run: |
          cppcheck --enable=all --language=c++ --std=c++11 --suppress=missingIncludeSystem ./

  rstcheck:
    runs-on: "ubuntu-20.04"
    steps:
      - name: "Checkout repository content"
        uses: actions/checkout@v2
        with:
          fetch-depth: 0

      - name: "Set up Python 3.x"
        uses: actions/setup-python@v2
        with:
          python-version: 3.9

      - name: "Install dependencies"
        run: |
          pip install rstcheck

      - name: "Run rstcheck..."
        run: |
<<<<<<< HEAD
          cppcheck --enable=all --language=c++ --std=c++11 -i sli/ --suppressions-list=.cppcheck_suppressions ./
=======
          rstcheck -r doc/
>>>>>>> 4d705a8e

  pydocstyle:
    runs-on: "ubuntu-20.04"
    steps:
      - name: "Checkout repository content"
        uses: actions/checkout@v2
        with:
          fetch-depth: 0

      - name: "Set up Python 3.x"
        uses: actions/setup-python@v2
        with:
          python-version: 3.9

      - name: "Install dependencies"
        run: |
          pip install pydocstyle

      - name: "Run pydocstyle..."
        run: |
          pydocstyle pynest/

  pycodestyle:
    runs-on: "ubuntu-20.04"
    steps:
      - name: "Checkout repository content"
        uses: actions/checkout@v2
        with:
          fetch-depth: 0

      - name: "Set up Python 3.x"
        uses: actions/setup-python@v2
        with:
          python-version: 3.9

      - name: "Install dependencies"
        run: |
          pip install pycodestyle

      - name: "Run pycodestyle..."
        run: |
          pycodestyle pynest/

  mypy:
    runs-on: "ubuntu-20.04"
    #needs: [pydocstyle, pycodestyle, pylint, flake8]
    steps:
      - name: "Checkout repository content"
        uses: actions/checkout@v2
        with:
          fetch-depth: 0

      - name: "Set up Python 3.x"
        uses: actions/setup-python@v2
        with:
          python-version: 3.9

      - name: "Install Linux system dependencies"
        run: |
          pip install mypy matplotlib numpy scipy data-science-types

      - name: "Run mypy..."
        run: |
          mypy pynest/

  pytest:
    runs-on: "ubuntu-20.04"
    if: false
    needs: [test_macos, test_linux]
    steps:
      - name: "Checkout repository content"
        uses: actions/checkout@v2
        with:
          fetch-depth: 0

      - name: "Set up Python 3.x"
        uses: actions/setup-python@v2
        with:
          python-version: 3.9

      - name: "Install dependencies"
        run: |
          pip install pytest pytest-cov pytest-doctestplus

      - name: "Run pytest..."
        run: |
          pytest pynest/

  pylint:
    runs-on: "ubuntu-20.04"
    steps:
      - name: "Checkout repository content"
        uses: actions/checkout@v2
        with:
          fetch-depth: 0

      - name: "Set up Python 3.x"
        uses: actions/setup-python@v2
        with:
          python-version: 3.9

      - name: "Install Linux system dependencies"
        run: |
          pip install pylint

      - name: "Run pylint..."
        run: |
          pylint pynest/

  flake8:
    runs-on: "ubuntu-20.04"
    steps:
      - name: "Checkout repository content"
        uses: actions/checkout@v2
        with:
          fetch-depth: 0

      - name: "Set up Python 3.x"
        uses: actions/setup-python@v2
        with:
          python-version: 3.9

      - name: "Install dependencies"
        run: |
          pip install flake8

      - name: "Run flake8..."
        run: |
          flake8 pynest

  sphinx-rtd:
    # as close as possible to the Readthedocs setup (system install cmake, pip install -r doc/requirements.txt)
    runs-on: "ubuntu-20.04"
    if: ${{ always() }}
    needs: [pydocstyle]
    steps:
      - name: "Checkout repository content"
        uses: actions/checkout@v2
        with:
          fetch-depth: 0

      - name: "Set up Python 3.x"
        uses: actions/setup-python@v2
        with:
          python-version: 3.10

      - name: "Install dependencies"
        run: |
          pip install -r doc/requirements.txt

      - name: "Test-build documentation"
        run: |
          mkdir -pv build
          cd build
          cmake -DCMAKE_INSTALL_PREFIX=../install ..
          make html |& tee sphinx-output.log

      - name: Upload artifacts
        uses: actions/upload-artifact@v2.3.0
        with:
          path: |
            build/sphinx-output.log
            build/userdoc/html/

  sphinx-conda:
    # as close as possible to the suggested user docs build in the documentation
    runs-on: "ubuntu-20.04"
    if: ${{ always() }}
    needs: [pydocstyle]
    steps:
      - name: "Checkout repository content"
        uses: actions/checkout@v2
        with:
          fetch-depth: 0

      - name: Install Conda
        uses: conda-incubator/setup-miniconda@v2
        with:
          auto-update-conda: true
          python-version: "3.7"

      - name: Install conda dependencies
        shell: bash -l {0}
        run: |
          conda info
          conda env create -p conda

      - name: "Test-build documentation"
        shell: bash -l {0}
        run: |
          conda activate conda/
          mkdir -pv build
          cd build
          cmake -DCMAKE_INSTALL_PREFIX=../install ..
          make html |& tee sphinx-output.log

      - name: Upload artifacts
        uses: actions/upload-artifact@v2.3.0
        with:
          path: |
            build/sphinx-output.log
            build/userdoc/html/

  static_checks:
    if: false
    env:
      xNEST_BUILD_TYPE: "STATIC_CODE_ANALYSIS"
    runs-on: "ubuntu-20.04"
    steps:
      - name: "Checkout repository content"
        uses: actions/checkout@v2
        with:
          fetch-depth: 0

      - name: "Set up Python 3.x"
        uses: actions/setup-python@v2
        with:
          python-version: 3.9

      - name: "Restore apt cache"
        uses: actions/cache@v2
        env:
          cache-name: "apt-cache"
        with:
          path: |
            !/var/cache/apt/archives/lock
            !/var/cache/apt/archives/partial
            /var/cache/apt
          key: ${{ runner.os }}-system-${{ env.cache-name }}-${{ hashFiles('**/environment.yml') }}
          restore-keys: |
            ${{ runner.os }}-system-${{ env.cache-name }}-
            ${{ runner.os }}-system-

      - name: "Install Linux system dependencies"
        run: |
          sudo apt-get update
          #https://github.com/actions/virtual-environments/blob/main/images/linux/Ubuntu2004-README.md
          sudo apt-get install libltdl-dev libreadline6-dev libncurses5-dev libgsl0-dev python3-all-dev jq pycodestyle libpcre3 libpcre3-dev python2-dev libboost-all-dev
          sudo apt-get install openmpi-bin libopenmpi-dev libgsl0-dev tcl8.6 tcl8.6-dev tk8.6-dev
          sudo apt-get install libboost-filesystem-dev libboost-regex-dev libboost-wave-dev libboost-python-dev libboost-program-options-dev libboost-test-dev
          sudo apt-get install vera++ clang-format-9
          sudo ldconfig
          g++ --version

      - name: "Restore pip cache"
        env:
          cache-name: "pip-cache"
        uses: actions/cache@v2
        with:
          path: |
            /opt/hostedtoolcache/Python/**/site-packages/*
            $HOME/.cache/pip
          key: ${{ runner.os }}-python-${{ env.cache-name }}-${{ hashFiles('**/requirements.txt') }}
          restore-keys: |
            ${{ runner.os }}-python-${{ env.cache-name }}-
            ${{ runner.os }}-python-

      - name: "Install Python dependencies"
        run: |
          python -m pip install --upgrade pip setuptools
          python -c "import setuptools; print('package location:', setuptools.__file__)"
          python -m pip install --force-reinstall --upgrade scipy numpy pytest pytest-timeout pytest-xdist mpi4py cython matplotlib terminaltables pandoc 'junitparser>=2'
          python -c "import pytest; print('package location:', pytest.__file__)"
          pip list

      - name: "Find changed files"
        run: |
          echo "CHANGED_FILES<<EOF" >> $GITHUB_ENV
          echo "$(git diff --name-only ${{ github.event.before }}..${{ github.event.after }})" >> $GITHUB_ENV
          echo 'EOF' >> $GITHUB_ENV
          echo "GITHUB_ENV = $GITHUB_ENV"
          cat $GITHUB_ENV

      - name: "Static Code Analysis"
        run: build_support/ci_build.sh
        env:
          xNEST_BUILD_TYPE: 'STATIC_CODE_ANALYSIS'
          CHANGED_FILES: ${{ env.CHANGED_FILES }}

  test_linux:
    if: ${{ always() && !contains(github.event.head_commit.message, 'ci skip') }}
    runs-on: ${{ matrix.os }}
    needs: [clang-format, cppcheck, mypy]
    strategy:
      fail-fast: false
      matrix:
        os: ["ubuntu-20.04"]
        cpp_compiler: ["gcc", "clang"]
        xNEST_BUILD_TYPE: ["MINIMAL", "MPI_ONLY", "OPENMP_ONLY", "FULL"]
        exclude:
          - xNEST_BUILD_TYPE: "MINIMAL"
            cpp_compiler: "clang"
            os: "ubuntu-20.04"
          - xNEST_BUILD_TYPE: "MPI_ONLY"
            cpp_compiler: "clang"
            os: "ubuntu-20.04"
          - xNEST_BUILD_TYPE: "OPENMP_ONLY"
            cpp_compiler: "clang"
            os: "ubuntu-20.04"
          - xNEST_BUILD_TYPE: "FULL"
            cpp_compiler: "clang"
            os: "ubuntu-20.04"

    steps:
      - name: "Checkout repository content"
        uses: actions/checkout@v2
        with:
          fetch-depth: 0

      - name: "Find changed files"
        run: |
          echo "CHANGED_FILES<<EOF" >>$GITHUB_ENV
          echo "$(git diff --name-only ${{ github.event.before }}..${{ github.event.after }})" >>$GITHUB_ENV
          echo 'EOF' >>$GITHUB_ENV

      - name: "Set up Python 3.x"
        uses: actions/setup-python@v2
        with:
          python-version: 3.9

      - name: "Restore apt cache"
        uses: actions/cache@v2
        env:
          cache-name: "apt-cache"
        with:
          path: |
            !/var/cache/apt/archives/lock
            !/var/cache/apt/archives/partial
            /var/cache/apt
          key: ${{ runner.os }}-system-${{ env.cache-name }}-${{ hashFiles('**/environment.yml') }}
          restore-keys: |
            ${{ runner.os }}-system-${{ env.cache-name }}-
            ${{ runner.os }}-system-

      - name: "Install Linux system dependencies"
        run: |
          sudo apt-get update
          #https://github.com/actions/virtual-environments/blob/main/images/linux/Ubuntu2004-README.md
          sudo apt-get install ccache
          sudo apt-get install libltdl-dev libreadline6-dev libncurses5-dev libgsl0-dev python3-all-dev jq pycodestyle libpcre3 libpcre3-dev python2-dev libboost-all-dev
          sudo apt-get install openmpi-bin libopenmpi-dev libgsl0-dev tcl8.6 tcl8.6-dev tk8.6-dev
          sudo apt-get install libboost-filesystem-dev libboost-regex-dev libboost-wave-dev libboost-python-dev libboost-program-options-dev libboost-test-dev
          sudo ldconfig
          g++ --version

      - name: "Restore ccache"
        # Using CCache to re-use compiled objects from prior runs that have the same
        # source (hashed), compiler (mtime+size) and compile flags.
        env:
          cache-name: "ccache"
        uses: actions/cache@v2
        with:
          path: |
            $HOME/.ccache
            .ccache
            /home/runner/.ccache
          key: ${{ runner.os }}-${{ env.cache-name }}-${{ matrix.xNEST_BUILD_TYPE }}
          restore-keys: |
            ${{ runner.os }}-${{ env.cache-name }}-${{ matrix.xNEST_BUILD_TYPE }}
            ${{ runner.os }}-${{ env.cache-name }}
            ${{ runner.os }}

      - name: "Restore pip cache"
        env:
          cache-name: "pip-cache"
        uses: actions/cache@v2
        with:
          path: |
            /opt/hostedtoolcache/Python/**/site-packages/*
            $HOME/.cache/pip
          key: ${{ runner.os }}-python-${{ env.cache-name }}-${{ hashFiles('**/requirements.txt') }}
          restore-keys: |
            ${{ runner.os }}-python-${{ env.cache-name }}-
            ${{ runner.os }}-python-

      - name: "Install Python dependencies"
        run: |
          python -m pip install --upgrade pip setuptools
          python -c "import setuptools; print('package location:', setuptools.__file__)"
          python -m pip install --force-reinstall --upgrade scipy 'junitparser>=2' numpy pytest pytest-timeout pytest-xdist mpi4py cython matplotlib terminaltables pandoc
          python -c "import pytest; print('package location:', pytest.__file__)"
          pip list

      - name: "Build NEST"
        run: |
          ccache -p
          ccache -s
          ccache -z
          ./build_support/ci_build.sh 2>&1 | tee ci_build.sh.log
          python build_support/parse_build_log.py ci_build.sh.log ${{ github.workspace }}
          ccache -s
        env:
          xNEST_BUILD_TYPE: ${{ matrix.xNEST_BUILD_TYPE }}
          CMAKE_C_COMPILER_LAUNCHER: ccache
          CMAKE_CXX_COMPILER_LAUNCHER: ccache
          CHANGED_FILES: ${{ env.CHANGED_FILES }}
          #get changed files: https://github.com/marketplace/actions/get-changed-files

      - name: "Upload install and test results"
        uses: actions/upload-artifact@v2
        if: always()
        with:
          name: "test_linux-${{ matrix.os }}-${{ matrix.cpp_compiler }}-${{ matrix.xNEST_BUILD_TYPE }}-logs"
          path: |
            ci_build.sh.log
            install_manifest.txt
            **.log
            build/reports/**

  test_macos:
    if: ${{ !contains(github.event.head_commit.message, 'ci skip') }}
    runs-on: ${{ matrix.os }}
    needs: [clang-format, cppcheck, mypy]
    strategy:
      fail-fast: false
      matrix:
        os: [macos-latest]
        cpp_compiler: ["clang"]
        xNEST_BUILD_TYPE: ["MINIMAL"]

    steps:
      - name: "Checkout repository content"
        uses: actions/checkout@v2
        with:
          fetch-depth: 0

      - name: "Find changed files"
        run: |
          echo "CHANGED_FILES<<EOF" >>$GITHUB_ENV
          echo "$(git diff --name-only ${{ github.event.before }}..${{ github.event.after }})" >>$GITHUB_ENV
          echo 'EOF' >>$GITHUB_ENV

      - name: "Set up Python 3.x"
        uses: actions/setup-python@v2
        with:
          python-version: 3.9

      - name: "Install MacOS system dependencies"
        run: |
          brew install coreutils gsl open-mpi automake autoconf libtool
          brew info python

      - name: "Restore pip cache"
        env:
          cache-name: "pip-cache"
        uses: actions/cache@v2
        with:
          path: |
            /opt/hostedtoolcache/Python/**/site-packages/*
            $HOME/.cache/pip
          key: ${{ runner.os }}-python-${{ env.cache-name }}-${{ hashFiles('**/requirements.txt') }}
          restore-keys: |
            ${{ runner.os }}-python-${{ env.cache-name }}-
            ${{ runner.os }}-python-

      - name: "Install Python dependencies"
        run: |
          python -m pip install --upgrade pip setuptools
          python -c "import setuptools; print('package location:', setuptools.__file__)"
          python -m pip install --force-reinstall --upgrade scipy "junitparser>=2" numpy pytest pytest-timeout pytest-xdist mpi4py cython matplotlib terminaltables pandoc
          python -c "import pytest; print('package location:', pytest.__file__)"
          pip list

      - name: "Build NEST"
        run: |
          ./build_support/ci_build.sh 2>&1 | tee ci_build.sh.log
          python build_support/parse_build_log.py ci_build.sh.log ${{ github.workspace }}
        env:
          xNEST_BUILD_TYPE: ${{ matrix.xNEST_BUILD_TYPE }}
          CHANGED_FILES: ${{ env.CHANGED_FILES }}
          #get changed files: https://github.com/marketplace/actions/get-changed-files

      - name: "Upload install and test results"
        uses: actions/upload-artifact@v2
        if: always()
        with:
          name: "test_macos-${{ matrix.os }}-${{ matrix.cpp_compiler }}-${{ matrix.xNEST_BUILD_TYPE }}-logs"
          path: |
            ci_build.sh.log
            install_manifest.txt
            **.log
            build/reports/**

  build_wheel:
    if: false
    runs-on: "ubuntu-20.04"
    needs: [pytest]
    steps:
      - name: "Checkout repository content"
        uses: actions/checkout@v2
        with:
          fetch-depth: 0

  build_conda:
    uses: conda-forge/nest-simulator-feedstock/.github/workflows/nest_trigger.yml@f9a89c898b4481931fe6b587c05547b42e758e46
    with:
      # see https://docs.github.com/en/actions/learn-github-actions/contexts#github-context
      commit_name: ${{ github.ref }}
      commit_hash: ${{ github.sha }}

  build_docker:
    if: false
    runs-on: "ubuntu-20.04"
    needs: [build_wheel, sphinx-rtd]
    steps:
      - name: "Checkout repository content"
        uses: actions/checkout@v2
        with:
          fetch-depth: 0

  deploy_docs:
    if: false
    runs-on: "ubuntu-20.04"
    needs: [sphinx-rtd]
    steps:
      - name: "Checkout repository content"
        uses: actions/checkout@v2
        with:
          fetch-depth: 0<|MERGE_RESOLUTION|>--- conflicted
+++ resolved
@@ -45,7 +45,7 @@
 
       - name: "Run cppcheck..."
         run: |
-          cppcheck --enable=all --language=c++ --std=c++11 --suppress=missingIncludeSystem ./
+          cppcheck --enable=all --language=c++ --std=c++11 -i sli/ --suppressions-list=.cppcheck_suppressions ./
 
   rstcheck:
     runs-on: "ubuntu-20.04"
@@ -66,11 +66,7 @@
 
       - name: "Run rstcheck..."
         run: |
-<<<<<<< HEAD
-          cppcheck --enable=all --language=c++ --std=c++11 -i sli/ --suppressions-list=.cppcheck_suppressions ./
-=======
           rstcheck -r doc/
->>>>>>> 4d705a8e
 
   pydocstyle:
     runs-on: "ubuntu-20.04"
