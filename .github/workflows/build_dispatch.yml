--- conflicted
+++ resolved
@@ -10,11 +10,7 @@
     runs-on: ubuntu-latest
     steps:
       - name: Harden Runner
-<<<<<<< HEAD
-        uses: step-security/harden-runner@91182cccc01eb5e619899d80e4e971d6181294a7 # v2.10.1
-=======
         uses: step-security/harden-runner@4d991eb9b905ef189e4c376166672c3f2f230481 # v2.11.0
->>>>>>> e076ea5d
         with:
           egress-policy: audit
           disable-telemetry: true
