# models/CMakeLists.txt
#
# This file is part of NEST.
#
# Copyright (C) 2004 The NEST Initiative
#
# NEST is free software: you can redistribute it and/or modify
# it under the terms of the GNU General Public License as published by
# the Free Software Foundation, either version 2 of the License, or
# (at your option) any later version.
#
# NEST is distributed in the hope that it will be useful,
# but WITHOUT ANY WARRANTY; without even the implied warranty of
# MERCHANTABILITY or FITNESS FOR A PARTICULAR PURPOSE.  See the
# GNU General Public License for more details.
#
# You should have received a copy of the GNU General Public License
# along with NEST.  If not, see <http://www.gnu.org/licenses/>.

set( models_sources
    ac_generator.h ac_generator.cpp
    aeif_cond_alpha.h aeif_cond_alpha.cpp
    aeif_cond_alpha_multisynapse.h aeif_cond_alpha_multisynapse.cpp
    aeif_cond_beta_multisynapse.h aeif_cond_beta_multisynapse.cpp
    aeif_cond_exp.h aeif_cond_exp.cpp
    aeif_psc_alpha.h aeif_psc_alpha.cpp
    aeif_psc_exp.h aeif_psc_exp.cpp
    aeif_psc_delta.h aeif_psc_delta.cpp
    aeif_psc_delta_clopath.h aeif_psc_delta_clopath.cpp
    amat2_psc_exp.h amat2_psc_exp.cpp
    bernoulli_connection.h
    binary_neuron.h
    clopath_connection.h
    cont_delay_connection.h cont_delay_connection_impl.h
    correlation_detector.h correlation_detector.cpp
    correlomatrix_detector.h correlomatrix_detector.cpp
    correlospinmatrix_detector.h correlospinmatrix_detector.cpp
    dc_generator.h dc_generator.cpp
    diffusion_connection.h
    erfc_neuron.h erfc_neuron.cpp
    gamma_sup_generator.h gamma_sup_generator.cpp
    gap_junction.h
    gauss_rate.h gauss_rate.cpp
    gif_psc_exp.h gif_psc_exp.cpp
    gif_psc_exp_multisynapse.h gif_psc_exp_multisynapse.cpp
    gif_cond_exp.h gif_cond_exp.cpp
    gif_cond_exp_multisynapse.h gif_cond_exp_multisynapse.cpp
    gif_pop_psc_exp.h gif_pop_psc_exp.cpp
    ginzburg_neuron.h ginzburg_neuron.cpp
    glif_cond.h glif_cond.cpp     
    glif_psc.h glif_psc.cpp
    hh_cond_exp_traub.h hh_cond_exp_traub.cpp
    hh_cond_beta_gap_traub.h hh_cond_beta_gap_traub.cpp
    hh_psc_alpha.h hh_psc_alpha.cpp
    hh_psc_alpha_clopath.h hh_psc_alpha_clopath.cpp
    hh_psc_alpha_gap.h hh_psc_alpha_gap.cpp
    ht_connection.h
    ht_neuron.h ht_neuron.cpp
    iaf_chs_2007.cpp iaf_chs_2007.h
    iaf_cond_alpha.h iaf_cond_alpha.cpp
    iaf_cond_alpha_mc.h iaf_cond_alpha_mc.cpp
    iaf_cond_beta.h iaf_cond_beta.cpp
    iaf_cond_exp.h iaf_cond_exp.cpp
    iaf_cond_exp_sfa_rr.h iaf_cond_exp_sfa_rr.cpp
    iaf_psc_alpha.h iaf_psc_alpha.cpp
    iaf_psc_alpha_multisynapse.h iaf_psc_alpha_multisynapse.cpp
    iaf_psc_delta.h iaf_psc_delta.cpp
    iaf_psc_exp.h iaf_psc_exp.cpp
    iaf_psc_exp_htum.h iaf_psc_exp_htum.cpp
    iaf_psc_exp_multisynapse.h iaf_psc_exp_multisynapse.cpp
    izhikevich.h izhikevich.cpp
    lin_rate.h lin_rate.cpp
    mat2_psc_exp.h mat2_psc_exp.cpp
    mcculloch_pitts_neuron.h mcculloch_pitts_neuron.cpp
    mip_generator.h mip_generator.cpp
    modelsmodule.h modelsmodule.cpp
    multimeter.h multimeter.cpp
    music_cont_in_proxy.h music_cont_in_proxy.cpp
    music_cont_out_proxy.h music_cont_out_proxy.cpp
    music_event_in_proxy.h music_event_in_proxy.cpp
    music_event_out_proxy.h music_event_out_proxy.cpp
    music_rate_in_proxy.h music_rate_in_proxy.cpp
    music_rate_out_proxy.h music_rate_out_proxy.cpp
    music_message_in_proxy.h music_message_in_proxy.cpp
    noise_generator.h noise_generator.cpp
    parrot_neuron.h parrot_neuron.cpp
    inhomogeneous_poisson_generator.h inhomogeneous_poisson_generator.cpp
    poisson_generator.h poisson_generator.cpp
    pp_psc_delta.h pp_psc_delta.cpp
    pp_pop_psc_delta.h pp_pop_psc_delta.cpp
    pp_cond_exp_mc_urbanczik.h pp_cond_exp_mc_urbanczik.cpp
    ppd_sup_generator.h ppd_sup_generator.cpp
    pulsepacket_generator.h pulsepacket_generator.cpp
    quantal_stp_connection.h quantal_stp_connection_impl.h
    rate_connection_delayed.h
    rate_connection_instantaneous.h
    rate_neuron_opn.h rate_neuron_opn_impl.h
    rate_neuron_ipn.h rate_neuron_ipn_impl.h
    rate_transformer_node.h rate_transformer_node_impl.h
    siegert_neuron.h siegert_neuron.cpp
    sigmoid_rate.h sigmoid_rate.cpp
    sigmoid_rate_gg_1998.h sigmoid_rate_gg_1998.cpp
    sinusoidal_poisson_generator.h sinusoidal_poisson_generator.cpp
    sinusoidal_gamma_generator.h sinusoidal_gamma_generator.cpp
    spike_detector.h spike_detector.cpp
    spike_generator.h spike_generator.cpp
    spin_detector.h spin_detector.cpp
    static_connection.h
    static_connection_hom_w.h
    stdp_connection.h
    stdp_nn_pre-centered_connection.h
    stdp_nn_restr_connection.h
    stdp_nn_symm_connection.h
    stdp_connection_facetshw_hom.h stdp_connection_facetshw_hom_impl.h
    stdp_connection_hom.h stdp_connection_hom.cpp
    stdp_dopa_connection.h stdp_dopa_connection.cpp
    stdp_connection_facetshw_hom.h stdp_connection_facetshw_hom_impl.h
    stdp_pl_connection_hom.h stdp_pl_connection_hom.cpp
    stdp_triplet_connection.h
    step_current_generator.h step_current_generator.cpp
    step_rate_generator.h step_rate_generator.cpp
    tanh_rate.h tanh_rate.cpp
    threshold_lin_rate.h threshold_lin_rate.cpp
    tsodyks2_connection.h
    tsodyks_connection.h
    tsodyks_connection_hom.h tsodyks_connection_hom.cpp
<<<<<<< HEAD
    urbanczik_connection.h
    voltmeter.h voltmeter.cpp
=======
>>>>>>> 6339f205
    volume_transmitter.h volume_transmitter.cpp
    vogels_sprekeler_connection.h
    weight_recorder.h weight_recorder.cpp
    spike_dilutor.h spike_dilutor.cpp
    )

add_library( models ${models_sources} )
target_link_libraries( models nestutil sli_lib nestkernel random )

target_include_directories( models PRIVATE
    ${PROJECT_SOURCE_DIR}/libnestutil
    ${PROJECT_BINARY_DIR}/libnestutil
    ${PROJECT_SOURCE_DIR}/librandom
    ${PROJECT_SOURCE_DIR}/sli
    ${PROJECT_SOURCE_DIR}/nestkernel
    )

install( TARGETS models
    LIBRARY DESTINATION ${CMAKE_INSTALL_LIBDIR}/nest
    ARCHIVE DESTINATION ${CMAKE_INSTALL_LIBDIR}/nest
    RUNTIME DESTINATION ${CMAKE_INSTALL_BINDIR}
    )

FILTER_HEADERS("${models_sources}" install_headers )
install( FILES ${install_headers}
    DESTINATION ${CMAKE_INSTALL_INCLUDEDIR}/nest)<|MERGE_RESOLUTION|>--- conflicted
+++ resolved
@@ -124,11 +124,8 @@
     tsodyks2_connection.h
     tsodyks_connection.h
     tsodyks_connection_hom.h tsodyks_connection_hom.cpp
-<<<<<<< HEAD
     urbanczik_connection.h
     voltmeter.h voltmeter.cpp
-=======
->>>>>>> 6339f205
     volume_transmitter.h volume_transmitter.cpp
     vogels_sprekeler_connection.h
     weight_recorder.h weight_recorder.cpp
