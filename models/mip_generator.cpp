--- conflicted
+++ resolved
@@ -80,14 +80,8 @@
 }
 
 nest::mip_generator::mip_generator( const mip_generator& n )
-<<<<<<< HEAD
   : StimulatingDevice( n )
   , P_( n.P_ ) // also causes deep copy of random nnumber generator
-=======
-  : DeviceNode( n )
-  , device_( n.device_ )
-  , P_( n.P_ )
->>>>>>> dafe70e8
 {
 }
 
@@ -132,11 +126,7 @@
 
   for ( long lag = from; lag < to; ++lag )
   {
-<<<<<<< HEAD
     if ( not StimulatingDevice::is_active( T ) || P_.rate_ <= 0 )
-=======
-    if ( not device_.is_active( T ) or P_.rate_ <= 0 )
->>>>>>> dafe70e8
     {
       return; // no spikes to be generated
     }
@@ -185,8 +175,7 @@
     e.get_receiver().handle( e );
   }
 
-<<<<<<< HEAD
-  e.set_multiplicity( n_mother_spikes );
+  e.set_multiplicity( n_parent_spikes );
 }
 
 
@@ -203,8 +192,7 @@
   {
     if ( input_param.size() != 2 )
     {
-      throw BadParameterValue(
-        "The size of the data for the mip_generator needs to be 2 [rate, p_copy]." );
+      throw BadParameterValue( "The size of the data for the mip_generator needs to be 2 [rate, p_copy]." );
     }
     else
     {
@@ -217,7 +205,4 @@
 
   // if we get here, temporary contains consistent set of properties
   P_ = ptmp;
-=======
-  e.set_multiplicity( n_parent_spikes );
->>>>>>> dafe70e8
 }