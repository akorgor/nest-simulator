/*
 * Customize css to define NEST specific colors, style and format
 *
   primary styles, for custom index.html and layout.html pages (see templates/ folder)
   Author: www.prowebdesign.ro
   Simple Responsive Template v 1.2
   Add your own styles to customize the project.

   Sphinx theme: sphinx-material
   https://bashtage.github.io/sphinx-material/index.html
   Sphinx material theme properties use 'md' in variable names
   Extesion for grid / cards in reStructured Text see sphinx-design
   https://sphinx-design.readthedocs.io/
   Sphinx design properties use the sd in variable names
 */
/* Define colors*/
:root {
    --nest-orange: #ff6633;
    --nest-blue: #0E6A93;
    --nest-dkblue: #072f42;
<<<<<<< HEAD
    --nest-brown: #4b210c; /*formally green */
    --sd-color-primary: var(--nest-orange);
    --sd-color-secondary: #666;
    --sd-color-warning: #f22;
=======
    --nest-brown: #4b210c;
    --sd-color-primary: var(--nest-orange);
>>>>>>> 6e58d59b
    --sd-color-success: var(--nest-brown);
    --sd-color-dark: var(--nest-dkblue);
    --sd-color-primary-highlight: #e05a2d;
    --sd-color-muted: #adadad;
    --sd-color-info: var(--nest-blue);
    --sd-color-card-border-hover: var(--nest-orange);
}
/* Define base font color and style */
body{
	background:#fff;
	color:#666;
	font-family: 'Droid Sans', Arial, Helvetica, sans-serif;
}

h1, h2, h3, h4, h5, h6{
	font-weight:600;
	font-family: 'Open Sans', Arial, Helvetica, sans-serif;
}

/* Box sizing. Awesome thing. Read about it here: http://www.w3schools.com/cssref/css3_pr_box-sizing.asp */
*{	box-sizing:border-box;
	-moz-box-sizing:border-box;}

/* links */
a {color: var(--nest-orange);}
a:visited,
a:active {color:var(--nest-orange);}
a:hover{color:var(--nest-orange); text-decoration:underline;}

/* set api function and class names style */

.sig-prename.descclassname {
 display:None;
}
.sig.sig-object.py {
   font-weight: bold;
	 background-color: #ffd1c1;
   font-family: "Roboto Mono","Courier New",Courier,monospace;
 }
section#kernel-attributes-nest-nestmodule em.property{
  display: none;
}
dt:target {
	margin-top: -0.55rem;
	padding-top: 0.45rem;
}
section#kernel-attributes-nest-nestmodule dl.field-list.simple dt.field-odd{
  position:absolute;
  padding-left: 0.1rem;
}

section#kernel-attributes-nest-nestmodule dl.field-list.simple dd.field-odd{
  padding-left: 4rem;
}

dt#nest\.NestModule {
 display: none;
}
section#kernel-attributes-nest-nestmodule dd {
  margin-left: 0em;
}
.sphx-glr-download-link-note {

 display: none;
}


.autosummary tr {
        border: none;
        border-bottom: 1px solid #ddd;
}

/*************************************************************
 * Rules for  mermaid diagrams
 *************************************************************/

section#user-level-documentation-workflow .mermaid .cluster rect {
	fill: #47555B21 !important;
	stroke: None !important;
	stroke-width: None !important;
}

rect.basic.label-container {
	fill: #e2e2e200; !important
	stroke: #ff6633;
	stroke-width: 1px;
}
/*
section#conceptual-approach foreignObject{
 width: 200px;
}
*/
figure.align-default {
	text-align: center;
}
.mermaid svg {
	/* outline: auto; */
	outline-color: #f0f0f069;
	outline-width: medium;
	outline-style: groove;
}


/**************************************************************************************
<<<<<<< HEAD
=======
 * Rules for carousel
 * ***********************************************************************************/
.scbs-carousel-dark .scbs-carousel-caption {
   color: #666;
   background-color: #fff9;
   position: initial;
}
/**************************************************************************************
>>>>>>> 6e58d59b
 Settings for overriding material design theme
 Setting nest colors to override sphinx material "orange" and other default colors

**************************************************************************************/
/* To ensure the headings in the theme have same weight as custom index page*/

.md-typeset h1,
.md-typeset h2,
.md-typeset h3,
.md-typeset h4,
.md-typeset h5,
.md-typeset h6 {
   font-weight: 600;
}
.md-typeset h1[id]:before,
.md-typeset h2[id]:before,
.md-typeset h3[id]:before,
.md-typeset h4[id]:before {
   margin-top: -3.4rem;
  padding-top: 3.4rem;
}

[data-md-color-primary=orange] .md-tabs {
  background-color: var(--nest-orange);
 }

/* To add matching styling for the header in index.html */
div[role="main"] .md-header {
  background-color: var(--nest-orange);
  scale: 140%;
  padding-top: 0.3rem;
  height: 2.6rem;
	transition: background-color .25s,color .25s,box-shadow .25s;
	box-shadow: 0 0 .2rem rgba(0,0,0,.1),0 .2rem .4rem rgba(0,0,0,.2);
}

div[role="main"] .md-source {
    display: none;
}

.md-typeset blockquote {
	border-left: none;
}

[data-md-color-primary="orange"] .md-header, [data-md-color-primary="orange"] .md-hero {
  background-color: var(--nest-orange);
}
[data-md-color-primary="orange"] .md-nav__link--active, [data-md-color-primary="orange"] .md-nav__link:active {
	color: var(--nest-orange);
}
[data-md-color-primary="orange"] .md-typeset a {
  color: var(--nest-orange);
	background-color: #ffffff8a;
	border-radius: 5px;
<<<<<<< HEAD
	padding: 2px;
=======
	padding: 6px;
>>>>>>> 6e58d59b
}
.md-typeset details {
   background-color: white;
}
.md-typeset summary::after {
  display: none;
}
.md-typeset details > summary::before {
  display: none;
}

#learn-and-explore-nest .sd-mb-4 {
  margin-bottom: 0px !important;
}
/* settings for icons */
.md-typeset .sd-card-title img, .md-typeset .sd-card-header img{
  border: none;
  opacity: 0.9;
<<<<<<< HEAD
  /*width: 64px;*/
  height: 60px;
  margin-right: 1.2em;
=======
  height: 60px;
  margin-right: 2em;
>>>>>>> 6e58d59b
  margin-bottom: 0.5em;

}
.md-typeset .sd-summary-title img {
  border: none;
  opacity: 0.9;
  width: auto;
  height: 64px;
 margin-right: 2em;
 margin-bottom: 0.5em;
}

.md-typeset .admonition, .md-typeset .admonition.tip {
  border-left: .2rem solid var(--nest-blue);
  border-radius: 5px;
}

.md-typeset .admonition > .admonition-title::before, .md-typeset .admonition.important > .admonition-title::before, .md-typeset .admonition.tip > .admonition-title::before {
  color: #fff;
}
.md-typeset .admonition > .admonition-title, .md-typeset .admonition.tip > .admonition-title {
  background-color: var(--nest-blue);
  color: #fff;
}
.md-typeset .admonition {
   background-color: #fff;
   box-shadow: 0 .125rem .25rem var(--sd-color-shadow);
   margin-left: 17px;
   margin-right: 15px;
}
.md-typeset .admonition.seealso > .admonition-title, .md-typeset .admonition.important > .admonition-title {
   background-color: var(--nest-dkblue);
}
.md-typeset .admonition.seealso, .md-typeset .admonition.important {
  border-left: .2rem solid var(--nest-dkblue);
}
.md-typeset .admonition.warning {
   border-left-color: #be1717;
}
.md-typeset .admonition.warning > .admonition-title {
   background-color: #be1717;
}
.md-typeset .admonition.danger > .admonition-title {
   background-color: black;
}
/* add admonition warning / info (?) */
.md-nav__extra_link{
  color: var(--nest-orange);
}
div.admonition .md-typeset a > code {
	color: white;
}
.md-nav__link, .md-nav__link:focus, .md-nav__link:hover {
	color: var(--nest-orange);
}

ul.md-tabs__list li.md-tabs__item a.md-tabs__link {
 color: #fff;
 opacity:0.9;
}
a.md-tabs__link, a.md-source {
  color: #fff;
}
div.md-header-nav__source a.md-source div.md-source__repository, div.md-source__icon{
  color: #fff;
}

span.md-nav__link.caption {

  padding-top: 0.6rem;
  padding-bottom: 0.1rem;
}

/*remove logo from header */
.md-header-nav__button {
  display: none;
}
/* remove space between the md_tabs bar and the header section */
.md-container {
 padding-top: 0px;
}

/* dropdowns */
.md-typeset details > summary {
   background-color: #ff663310;
}

.md-typeset details {
  border-left: none;
}
<<<<<<< HEAD
=======

nav.md-nav.md-nav--secondary label.md-nav__title{
    visibility: hidden;
}
nav.md-nav.md-nav--secondary label.md-nav__title:after{

  content: "Page Contents";
  visibility: visible;
  display: block;
  position: static;
}

>>>>>>> 6e58d59b

/***********************************
 * Adjust settings for sphinx design
 * *********************************/
.sd-card-header .sd-card-text {
  color: white;
  text-align: center;
  font-weight: bold;
  display: flex;
  align-items: center;
}

#pynest-examples img.sd-card-img-top {
  width: auto;
  height: max-content;
}
.sd-card-body {
   padding: 0.6rem;
}
#welcome .sd-btn {
	font-size: 1em;
	padding: .75em .75em;
}
.sd-container-fluid {
  padding-left: 0;
  padding-right: 0;
}
.sd-container, .sd-container-fluid, .sd-container-lg, .sd-container-md, .sd-container-sm, .sd-container-xl {
	padding-left: 0;
	padding-right: 0;
}
.scbs-carousel-control-next-icon{
  background-image: url('../img/arrow_right.svg')
}
.scbs-carousel-control-prev-icon{
  background-image: url('../img/arrow_left.svg')
}

/* ************************************
 * Define styles for custom index.html
 * ***********************************/
/* structure */
.wrapper{
	width: 100%;
	margin: 0 auto;
	padding: 0 50px;
}
#logo img {
 max-width: 70%;
 height: auto;
 padding-top: 20px;

}

#pulse span{
	width: 31px;
	border-radius: 50%;
	background: #000;
	color: #fff;
  text-align: center;
  width: 31px;
  padding: 5px 0px;
 }
header.wrapper{
	padding: 0;
}

.wrapper-92{
	width: 92%;
	margin: 0 auto;
}

header{
  background-color: var(--nest-orange);
  padding:15px 0;
}

#banner{
    text-align:center;
    position: absolute;
}
#hero,
#page-header{
	background:#f3f3f3;
	border-top:1px solid #e2e2e2;
	border-bottom:1px solid #e2e2e2;
	padding:20px 0;
}
#page-header h1{
	margin:0;
}
.flexslider{
	display:none;
}

p{ margin:0 0 1.5em;}

#particles{
   width: 100%;
   margin: 0;

}

/*MAIN MENU not displayed with sphinx material*/
.menu-toggle{
	display:none;
	padding:10px;
	margin:20px 0 0;
	background:#666;
	color:#fff;
	cursor:pointer;
	text-transform:uppercase;
	font-size:20px;
}
.menu-toggle.toggled-on{
	background:var(--nest-orange);
}
.srt-menu{
	display:none;
}
.srt-menu.toggled-on{
	display:block;
	position:relative;
	z-index:10;
}

.srt-menu{
	clear:both;
	margin-bottom:60px;

}
.srt-menu li a {
	color:#666;
	background:#dadada;
	display:block;
	margin:1px 0;
	padding:10px;
	text-decoration:none;
	font-size: medium;
}
.srt-menu li a:hover{
	background:var(--nest-orange);
	color:#fff;
}
.srt-menu li li a {
	background:#e8e8e8;
	padding-left:40px;
}
.srt-menu li li li a {
	background:#efefef;
	padding-left:80px;
}

/*SPACE GRID ELEMENTS VERTICALLY, SINCE THEY ARE ONE UNDER ANOTHER SO FAR*/
.grid_1,
.grid_2,
.grid_3,
.grid_4,
.grid_5,
.grid_6,
.grid_7,
.grid_8,
.grid_9,
.grid_10,
.grid_11,
.grid_12 {
	margin-bottom:5px;
	/*positioning and padding*/
	position: relative;
    min-height: 1px;
    padding-left: 15px;
    padding-right: 15px;
}
.grid_3, .grid_6{

  margin-top: auto;
}

/*Some more colored elements*/
a.buttonlink{
	background:var(--nest-orange);
	border-radius:7px;
	color:#fff;
	display:block;
	float:left;
	margin:10px 15px 10px 0;
	padding:20px;
	text-decoration:none;
}
a.buttonlink:hover{
	background:#36B34F;
  color: #fff;
  text-decoration: underline;
}
.orangeelement{
	background:var(--nest-orange);
	color:#fff;
}
.blueelement{
	background:var(--nest-blue);
	color:#fff;
  padding-bottom: 30px;
}

.greenelement{
    background: var(--nest-brown);
    color:#fff;
}

/* Contain floats*/
.clearfix:before,
.clearfix:after,
.row:before,
.row:after {
  content: " ";
  display: table;
}
.clearfix:after,
.container:after,
.row:after{
  clear: both;
}

.green {
   color: #007f00;
}

.darkgreen {
   color: #15471F;
}

.button-container {
    width: 520px;
    overflow-y: auto;
}

.icon {
    margin: 0 auto;
    height: 95px;
    display: block;
}

hr {
    margin: 25px auto;
}

#topics {
    width: 80%;
    margin: 0 auto;
}

html {
  scroll-behavior: smooth;
}

#gototop {
    display: none;
}

#gototop img {
    position: fixed;
    width: 75px;
    height: 75px;
    bottom: 25px;
    right: 25px;
    z-index: 100;
    opacity: 0.6;
}

.narrow {
    text-align: justify;
    padding: 0 5%;
}

#intro .accordion pre {
    width: 65%;
    margin: 0 auto;
    background-color: #eee;
    border-left: 1px solid #ccc;
    border-right: 1px solid #ccc;
    border-bottom: 1px solid #ccc;
    padding: 0;
    color: #666;
    cursor: pointer;
}


#intro .accordion pre:first-of-type {
    background: #ccc;
    border-top: 1px solid #ccc;
    border-radius: 10px 10px 0 0;
}

#intro .accordion pre:first-of-type code {
    border-radius: 10px 10px 0 0;
}

#intro .accordion pre:last-of-type {
    background: #ccc;
    border-radius: 0 0 10px 10px;
}

#intro .accordion pre:last-of-type code {
    border-radius: 0 0 10px 10px;
}

#intro.vertical-padding div#main.blueelement.wrapper.clearfix ul li a {
  color: #fff;

}
#backmatter.greenelement.vertical-padding div.wrapper.clearfix p a {
	color: #fff;
	background-color: none;
	font-weight: bold;
}

#intro .accordion div {
    display: none;
    background-color: #f63;
    border-left: 1px solid #ccc;
    border-right: 1px solid #ccc;
    border-bottom: 1px solid #ccc;
    width: 65%;
    margin: 0 auto;
    padding: 1em;
    box-shadow: inset 0 15px 15px -15px #444;
}

.flexslider {
    border: 1px solid #ccc;
    border-radius: 10px;
}

.flexslider img {
    border-radius: 10px;
}

.flex-control-nav {
    bottom: -40px;
}

.flexslider li span {
    bottom: 0;
    left: 0;
    right: 0;
    color: white;
    padding: 15px;
    position:absolute;
    z-index:1;
    border-radius: 0 0 10px 10px;
    transition: all 0.5s ease;
}

.flexslider li span h3 {
    font-weight: bold;
    background-size: 26px;
}
/****************************************
*****************************************
MEDIAQUERIES
*****************************************
****************************************/

@media only screen and (min-width: 2048px) {

.md-typeset .sd-card-title img {
 width: auto;
 height: 60px;
  }
}
@media only screen and (min-width: 1024px) {

.particle-img
 {
  background-image: linear-gradient(to bottom, rgba(255, 102, 51, 0.63), rgba(255, 102, 51, 0.1), rgba(255, 102, 51, 0.73)), url('../img/background-particles-flattened.png');
  background-color: #ff6633;
  height: 180px;
 }

header{
  background-color: var(--nest-orange);
  padding:15px 0;
  height: 180px;
 }
.tsparticles-canvas-el {
    margin-top: -275px;
}

}

@media only screen and (max-width: 1023px) {
 .particle-img
 {
  background-image: linear-gradient(to bottom, rgba(255, 102, 51, 0.63), rgba(255, 102, 51, 0.1), rgba(255, 102, 51, 0.3)), url('../img/background-particles-flattened.png');
  background-color: #ff6633;
  height: 180px;

 }
header{
  background-color: var(--nest-orange);
  padding:0 0;
  height: 180px;
}
 #banner{
   padding-top: 50px;
 }
}




/*
LARGER MOBILE DEVICES
This is for mobile devices with a bit larger screens.
*/
@media only screen and (min-width: 481px) {
#banner{
	float:left;
	text-align:left;
	margin: px 0 0 50px;
}

.menu-toggle{/*make menu float right, instead of sitting under the logo*/
	margin-top:10px; /*this depends on the height of the logo*/
	float:right;
  display: None;

}

}

/*
TABLET & SMALLER LAPTOPS
The average viewing window and preferred media query for those is 768px.
But I think that some more breathing space is good:)
*/
@media only screen and (min-width: 920px) {


header{
	padding:0;
}
#banner{
	float:left;
	text-align:left;
	margin: 55px 0 0 50px;
}
#hero{
	padding:13px 0;
}

#content {
	float:left;
	width:65%;
}
#content.wide-content{
	float:none;
	width:100%;
}

.flexslider{
	display:block;
/*demo 1 slider theme*/
margin: 0;
}
.flex-control-nav {bottom: 5px;}


/*** MAIN MENU - ESSENTIAL STYLES ***/
.menu-toggle{display:none;}
#menu-main-navigation{display:block;}

.srt-menu, .srt-menu * {
	margin:			0;
	padding:		0;
	list-style:		none;
}
.srt-menu ul {
	position:		absolute;
	display:none;
	width:			12em; /* left offset of submenus need to match (see below) */
}
.srt-menu ul li {
	width:			100%;
}
.srt-menu li:hover {
	visibility:		inherit; /* fixes IE7 'sticky bug' */
}
.srt-menu li {
	float:			left;
	position:		relative;
	margin-left:1px;
	height:25px;
}
.srt-menu li li {
	margin-left:0px;
	height:auto;
}
.srt-menu a {
	display:		block;
	position:		relative;
}
.srt-menu li:hover ul,
.srt-menu li.sfHover ul {
	display:block;
	left:			0;
	top:			42px; /* match top ul list item height */
	z-index:		99;
	-webkit-box-shadow:  2px 3px 2px 0px rgba(00, 00, 00, .3);
    box-shadow:  2px 3px 2px 0px rgba(00, 00, 00, .3);
}
ul.srt-menu li:hover li ul,
ul.srt-menu li.sfHover li ul {
	top:			-999em;
}
ul.srt-menu li li:hover ul,
ul.srt-menu li li.sfHover ul {
	left:			12em; /* match ul width */
	top:			0;
}
ul.srt-menu li li:hover li ul,
ul.srt-menu li li.sfHover li ul {
	top:			-999em;
}
ul.srt-menu li li li:hover ul,
ul.srt-menu li li li.sfHover ul {
	left:			10em; /* match ul width */
	top:			0;
}

/*** DEMO2 SKIN ***/
#topnav, .srt-menu {
	float:right;
	margin: 85px 100px 0 0;
}
.srt-menu a {
	text-decoration:none;
}
.srt-menu li a{
    background:#fff;
    border-radius: 10px;
	margin:5px;
	padding:10px 20px;
}
.srt-menu a, .srt-menu a:visited  { /* visited pseudo selector so IE6 applies text colour*/
	color:			#666;
}
.srt-menu li li a {
		border-top:		1px solid rgba(255,255,255,.2);
		background:		#333; /*fallback for old IE*/
		background:rgba(0,0,0,.6);
		color:	#fff;
		padding-left:20px;
}
.srt-menu li li a:visited{color:#fff;}
.srt-menu li li li a,
.srt-menu li.current * li a{
	padding-left:20px;
	background:rgba(0,0,0,.6);
}

.srt-menu li:hover > a,
.srt-menu li.current a{
	color:#fff;
	background:#1281B3;
}
.srt-menu li li:hover > a{
	color:#fff;
	background:#1281B3;
}



/*GRID*/
/*
 & Columns : 12
 */
 .row{
	 margin-left: -15px;
     margin-right: -15px;
}

.grid_1 { width: 8.33333333%; }
.grid_2 { width: 16.66666667%; }
.grid_3 { width: 70%; }
.grid_4 { width: 33.33333333%; }
.grid_5 { width: 41.66666667%; }
.grid_6 { width: 50%; }
.grid_7 { width: 58.33333333%; }
.grid_8 { width: 66.66666667%; }
.grid_9 { width: 75%; }
.grid_10 { width: 83.33333333%; }
.grid_11 { width: 91.66666667%; }
.grid_12 { width: 100%; }

.grid_1,
.grid_2,
.grid_3,
.grid_4,
.grid_5,
.grid_6,
.grid_7,
.grid_8,
.grid_9,
.grid_10,
.grid_11,
.grid_12 {
	float: left;
	display: block;
}

.rightfloat{float:right;}
/* @notation inspired by tinyGrid, .row and percentage by Twitter Bootstrap
 */

#hero .grid_8 {
	margin:40px 0 -13px;
}

}

/*
DESKTOP
This is the average viewing window. So Desktops, Laptops, and
in general anyone not viewing on a mobile device. Here's where
you can add resource intensive styles.
*/
@media only screen and (min-width: 1024px) {
#hero h1{ font-size:1.4em;}
}

/*
LARGE VIEWING SIZE
This is for the larger monitors and possibly full screen viewers.
*/
@media only screen and (min-width: 1240px) {
#hero h1{ font-size:2em;}
}

/*
RETINA (2x RESOLUTION DEVICES)
This applies to the retina iPhone (4s) and iPad (2,3) along with
other displays with a 2x resolution.
*/
@media only screen and (-webkit-min-device-pixel-ratio: 1.5),
       only screen and (min--moz-device-pixel-ratio: 1.5),
       only screen and (min-device-pixel-ratio: 1.5) {


}

/*
iPHONE 5 MEDIA QUERY
iPhone 5 or iPod Touch 5th generation styles (you can include your own file if you want)
*/
@media (device-height: 568px) and (-webkit-min-device-pixel-ratio: 2) {

}

@media only screen and (max-width: 76.1875em) {
 html [data-md-color-primary="orange"] .md-nav--primary .md-nav__title--site {
 	background-color: #fff;
 }
 [data-md-color-primary="orange"] .md-nav__source {
 	background-color: #000;
 }
 html .md-nav--primary .md-nav__title {
 	white-space: initial;
 }
/* Make hamburger menu on small devices visible */
 .md-icon.md-icon--menu.md-header-nav__button{
  	display: flex;
 }
}<|MERGE_RESOLUTION|>--- conflicted
+++ resolved
@@ -18,15 +18,10 @@
     --nest-orange: #ff6633;
     --nest-blue: #0E6A93;
     --nest-dkblue: #072f42;
-<<<<<<< HEAD
-    --nest-brown: #4b210c; /*formally green */
+    --nest-brown: #4b210c;
     --sd-color-primary: var(--nest-orange);
     --sd-color-secondary: #666;
     --sd-color-warning: #f22;
-=======
-    --nest-brown: #4b210c;
-    --sd-color-primary: var(--nest-orange);
->>>>>>> 6e58d59b
     --sd-color-success: var(--nest-brown);
     --sd-color-dark: var(--nest-dkblue);
     --sd-color-primary-highlight: #e05a2d;
@@ -114,11 +109,7 @@
 	stroke: #ff6633;
 	stroke-width: 1px;
 }
-/*
-section#conceptual-approach foreignObject{
- width: 200px;
-}
-*/
+
 figure.align-default {
 	text-align: center;
 }
@@ -129,10 +120,7 @@
 	outline-style: groove;
 }
 
-
 /**************************************************************************************
-<<<<<<< HEAD
-=======
  * Rules for carousel
  * ***********************************************************************************/
 .scbs-carousel-dark .scbs-carousel-caption {
@@ -141,7 +129,6 @@
    position: initial;
 }
 /**************************************************************************************
->>>>>>> 6e58d59b
  Settings for overriding material design theme
  Setting nest colors to override sphinx material "orange" and other default colors
 
@@ -196,11 +183,7 @@
   color: var(--nest-orange);
 	background-color: #ffffff8a;
 	border-radius: 5px;
-<<<<<<< HEAD
-	padding: 2px;
-=======
 	padding: 6px;
->>>>>>> 6e58d59b
 }
 .md-typeset details {
    background-color: white;
@@ -219,14 +202,8 @@
 .md-typeset .sd-card-title img, .md-typeset .sd-card-header img{
   border: none;
   opacity: 0.9;
-<<<<<<< HEAD
-  /*width: 64px;*/
   height: 60px;
   margin-right: 1.2em;
-=======
-  height: 60px;
-  margin-right: 2em;
->>>>>>> 6e58d59b
   margin-bottom: 0.5em;
 
 }
@@ -317,8 +294,6 @@
 .md-typeset details {
   border-left: none;
 }
-<<<<<<< HEAD
-=======
 
 nav.md-nav.md-nav--secondary label.md-nav__title{
     visibility: hidden;
@@ -331,7 +306,6 @@
   position: static;
 }
 
->>>>>>> 6e58d59b
 
 /***********************************
  * Adjust settings for sphinx design
