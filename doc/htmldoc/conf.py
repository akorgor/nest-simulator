# -*- coding: utf-8 -*-
#
# conf.py
#
# This file is part of NEST.
#
# Copyright (C) 2004 The NEST Initiative
#
# NEST is free software: you can redistribute it and/or modify
# it under the terms of the GNU General Public License as published by
# the Free Software Foundation, either version 2 of the License, or
# (at your option) any later version.
#
# NEST is distributed in the hope that it will be useful,
# but WITHOUT ANY WARRANTY; without even the implied warranty of
# MERCHANTABILITY or FITNESS FOR A PARTICULAR PURPOSE.  See the
# GNU General Public License for more details.
#
# You should have received a copy of the GNU General Public License
# along with NEST.  If not, see <http://www.gnu.org/licenses/>.


import sys
import os
<<<<<<< HEAD
=======

from urllib.request import urlretrieve
>>>>>>> ef03329a

from pathlib import Path
from shutil import copyfile
import json
import subprocess


source_dir = os.environ.get('NESTSRCDIR', False)
if source_dir:
    source_dir = Path(source_dir)
else:
    source_dir = Path(__file__).resolve().parent.parent.parent.resolve()


if os.environ.get("READTHEDOCS") == "True":
    doc_build_dir = source_dir / "doc/htmldoc"
else:
    doc_build_dir = Path(os.environ["OLDPWD"]) / "doc/htmldoc"

sys.path.append(os.path.abspath("./_ext"))

source_suffix = '.rst'
master_doc = 'index'

# Create the mockfile for extracting the PyNEST

excfile = source_dir / "pynest/nest/lib/hl_api_exceptions.py"
infile = source_dir / "pynest/pynestkernel.pyx"
outfile = doc_build_dir / "pynestkernel_mock.py"

sys.path.insert(0, str(source_dir))
sys.path.insert(0, str(source_dir / 'doc'))
sys.path.insert(0, str(source_dir / 'pynest'))
sys.path.insert(0, str(source_dir / 'pynest/nest'))
sys.path.insert(0, str(doc_build_dir))

from mock_kernel import convert  # noqa

with open(excfile, 'r') as fexc, open(infile, 'r') as fin, open(outfile, 'w') as fout:
    mockedmodule = fexc.read() + "\n\n"
    mockedmodule += "from mock import MagicMock\n\n"
    mockedmodule += convert(fin)

    fout.write(mockedmodule)

import pynestkernel_mock  # noqa

sys.modules["nest.pynestkernel"] = pynestkernel_mock
sys.modules["nest.kernel"] = pynestkernel_mock

# For the doc build, explicitly import `nest` here so that it isn't
# `MagicMock`ed later on and expose `nest.NestModule` as `sphinx` does not seem
# to autodoc properties the way the `autoclass` directive would. We can then
# autoclass `nest.NestModule` to generate the documentation of the properties
import nest  # noqa

vars(nest)["NestModule"] = type(nest)        # direct write to nest.NestModule is suppressed as unknown attribute

# -- General configuration ------------------------------------------------
extensions = [
    'sphinx_gallery.gen_gallery',
    'sphinx.ext.autodoc',
    'sphinx.ext.napoleon',
    'sphinx.ext.autosummary',
    'sphinx.ext.doctest',
    'sphinx.ext.intersphinx',
    'sphinx.ext.mathjax',
    'IPython.sphinxext.ipython_console_highlighting',
    'nbsphinx',
    'sphinx_design',
    'HoverXTooltip',
    'VersionSyncRole',
]

mathjax_path = "https://cdn.jsdelivr.net/npm/mathjax@3/es5/tex-mml-chtml.js"
# "https://cdnjs.cloudflare.com/ajax/libs/mathjax/2.7.4/MathJax.js?config=TeX-AMS-MML_HTMLorMML"
# "https://cdn.mathjax.org/mathjax/latest/MathJax.js?config=TeX-AMS-MML_HTMLorMML"  # noqa

panels_add_bootstrap_css = False
# Add any paths that contain templates here, relative to this directory.
templates_path = ['templates']

sphinx_gallery_conf = {
     # 'doc_module': ('sphinx_gallery', 'numpy'),
     # path to your examples scripts
     'examples_dirs': str(source_dir / 'pynest/examples'),
     # path where to save gallery generated examples
     'gallery_dirs': str(doc_build_dir / 'auto_examples'),
     # 'backreferences_dir': False
     'plot_gallery': False,
     'download_all_examples': False,
}

# General information about the project.
project = u'NEST Simulator user documentation'
copyright = u'2004, nest-simulator'
author = u'nest-simulator'


# The version info for the project you're documenting, acts as replacement for
# |version| and |release|, also used in various other places throughout the
# built documents.
#

# The language for content autogenerated by Sphinx. Refer to documentation
# for a list of supported languages.
#
# This is also used if you do content translation via gettext catalogs.
# Usually you set "language" from the command line for these cases.
language = 'en'

# List of patterns, relative to source directory, that match files and
# directories to ignore when looking for source files.
# This patterns also effect to html_static_path and html_extra_path
exclude_patterns = [
    '**.ipynb_checkpoints',
    '.DS_Store',
    'README.md',
    'Thumbs.db',
    'auto_examples/**.ipynb',
    'auto_examples/index.rst',
    'nest_by_example',
]

# The name of the Pygments (syntax highlighting) style to use.
pygments_style = 'manni'

# If true, `todo` and `todoList` produce output, else they produce nothing.
todo_include_todos = False

# add numbered figure link
numfig = True

numfig_secnum_depth = (2)
numfig_format = {'figure': 'Figure %s', 'table': 'Table %s',
                 'code-block': 'Code Block %s'}

# -- Options for HTML output ----------------------------------------------

# The theme to use for HTML and HTML Help pages.  See the documentation for
# a list of builtin themes.
#
html_theme = 'sphinx_material'
html_title = 'NEST Simulator Documentation'
html_logo = str(doc_build_dir / 'static/img/nest_logo.png')

# Theme options are theme-specific and customize the look and feel of a theme
# further.  For a list of options available for each theme, see the
# documentation.
#
html_theme_options = {
    # Set the name of the project to appear in the navigation.
    # Set you GA account ID to enable tracking
    # 'google_analytics_account': 'UA-XXXXX',

    # Specify a base_url used to generate sitemap.xml. If not
    # specified, then no sitemap will be built.
    'base_url': 'https://nest-simulator.readthedocs.io/en/latest/',
    'html_minify': False,
    'html_prettify': False,
    'css_minify': True,
    # Set the color and the accent color
    'color_primary': 'orange',
    'color_accent': 'white',
    'theme_color': 'ff6633',
    'master_doc': True,
    # Set the repo location to get a badge with stats
    'repo_url': 'https://github.com/nest/nest-simulator/',
    'repo_name': 'NEST Simulator',
    # "nav_links": [
    #     {"href": "index", "internal": True, "title": "NEST docs home"}
    #     ],
    # Visible levels of the global TOC; -1 means unlimited
    'globaltoc_depth': 1,
    # If False, expand all TOC entries
    'globaltoc_collapse': True,
    # If True, show hidden TOC entries
    'globaltoc_includehidden': True,
    }

html_static_path = [str(doc_build_dir / 'static')]
html_additional_pages = {'index': 'index.html'}
html_sidebars = {
    "**": ["logo-text.html", "globaltoc.html", "localtoc.html", "searchbox.html"]
}

# -- Options for HTMLHelp output ------------------------------------------

# Output file base name for HTML help builder.
htmlhelp_basename = 'NESTsimulatordoc'

html_show_sphinx = False
html_show_copyright = False

# This way works for ReadTheDocs
# With this local 'make html' is broken!
github_doc_root = ''

intersphinx_mapping = {
    'python': ('https://docs.python.org/3', None),
    'nestml': ('https://nestml.readthedocs.io/en/latest/', None),
    'pynn': ('http://neuralensemble.org/docs/PyNN/', None),
    'elephant': ('https://elephant.readthedocs.io/en/latest/', None),
    'desktop': ('https://nest-desktop.readthedocs.io/en/latest/', None),
    'gpu': ('https://nest-gpu.readthedocs.io/en/latest/', None),
    'neuromorph': ('https://electronicvisions.github.io/hbp-sp9-guidebook/', None),
    'arbor': ('https://docs.arbor-sim.org/en/latest/', None),
    'tvb': ('http://docs.thevirtualbrain.org/', None),
    'extmod': ('https://nest-extension-module.readthedocs.io/en/latest/', None),
}

from doc.extractor_userdocs import ExtractUserDocs, relative_glob  # noqa


def config_inited_handler(app, config):
    ExtractUserDocs(
        listoffiles=relative_glob("models/*.h", "nestkernel/*.h", basedir=source_dir),
        basedir=source_dir,
        outdir=str(doc_build_dir / "models")
    )


def add_button_to_examples(app, env, docnames):
    """Find all examples and include a link to launch notebook.

     Function finds all restructured text files in auto_examples
     and injects the multistring prolog, which is rendered
     as a button link in HTML. The target is set to a Jupyter notebook of
     the same name and a service to run it.
     The nameholder in the string is replaced with the file name.

     The rst files are generated at build time by Sphinx_gallery.
     The notebooks that the target points to are linked with
     services (like EBRAINS JupyterHub) that runs notebooks using nbgitpuller.
     See https://hub.jupyter.org/nbgitpuller/link.html
     The notebooks are located in the repository nest/nest-simulator-examples/.
     The notebooks are generated from the CI workflow of NEST
     on GitHub, which converts the source Python files to .ipynb.

     The link to run the notebook is rendered in an image within a card directive.
    """
    example_prolog = """
.. only:: html

  .. card:: Run this example as a Jupyter notebook
    :margin: auto
    :width: 50%
    :text-align: center

    .. image:: https://nest-simulator.org/TryItOnEBRAINS.png
         :target: https://lab.ebrains.eu/hub/user-redirect/git-pull?repo=\
https%3A%2F%2Fgithub.com%2Fnest%2Fnest-simulator-examples\
&urlpath=lab%2Ftree%2Fnest-simulator-examples%2Fnotebooks%2F\
notebooks%2Ffilepath.ipynb&branch=main

    For details and troubleshooting see :ref:`run_jupyter`."""

    # Find all relevant files
    # Inject prolog into Python example
    files = list(Path(doc_build_dir / "auto_examples/").rglob("*.rst"))
    for file in files:

        # Skip index files and benchmark file. These files do not have notebooks that can run
        # on the service.
        if file.stem == "index" or file.stem == "hpc_benchmark":
            continue

        with open(file, "r") as f:
            parent = Path(doc_build_dir / "auto_examples/")
            path2example = os.path.relpath(file, parent)
            path2example = os.path.splitext(path2example)[0]
            path2example = path2example.replace("/", "%2F")
            prolog = example_prolog.replace("filepath", path2example)

            lines = f.readlines()

        # find the first heading of the file.
        for i, item in enumerate(lines):
            if item.startswith("-----"):
                break

        # insert prolog into rst file after heading
        lines.insert(i + 1, prolog + '\n')

        with open(file, 'w') as f:
            lines = "".join(lines)
            f.write(lines)


def toc_customizer(app, docname, source):
    if docname == "models/models-toc":
        models_toc = json.load(open(doc_build_dir / "models/toc-tree.json"))
        html_context = {"nest_models": models_toc}
        models_source = source[0]
        rendered = app.builder.templates.render_string(models_source, html_context)
        source[0] = rendered


def setup(app):
    app.connect("source-read", toc_customizer)
    app.add_css_file('css/custom.css')
    app.add_css_file('css/pygments.css')
    app.add_js_file("js/custom.js")

    # for events see
    # https://www.sphinx-doc.org/en/master/extdev/appapi.html#sphinx-core-events
    app.connect('env-before-read-docs', add_button_to_examples)
    app.connect('config-inited', config_inited_handler)


nitpick_ignore = [('py:class', 'None'),
                  ('py:class', 'optional'),
                  ('py:class', 's'),
                  ('cpp:identifier', 'CommonSynapseProperties'),
                  ('cpp:identifier', 'Connection<targetidentifierT>'),
                  ('cpp:identifier', 'ArchivingNode'),
                  ('cpp:identifier', 'DeviceNode'),
                  ('cpp:identifier', 'Node'),
                  ('cpp:identifier', 'ClopathArchivingNode'),
                  ('cpp:identifier', 'MessageHandler'),
                  ('cpp:identifer', 'CommonPropertiesHomW')]

# -- Options for LaTeX output ---------------------------------------------


latex_elements = {
    # The paper size ('letterpaper' or 'a4paper').
    #
    # 'papersize': 'letterpaper',

    # The font size ('10pt', '11pt' or '12pt').
    #
    # 'pointsize': '10pt',

    # Additional stuff for the LaTeX preamble.
    #
    # 'preamble': '',

    # Latex figure (float) alignment
    #
    # 'figure_align': 'htbp',
}

# Grouping the document tree into LaTeX files. List of tuples
# (source start file, target name, title,
#  author, documentclass [howto, manual, or own class]).
latex_documents = [
    (master_doc, 'NESTsimulator.tex', u'NEST Simulator Documentation',
     u'NEST Developer Community', 'manual'),
]


# -- Options for manual page output ---------------------------------------

# One entry per manual page. List of tuples
# (source start file, name, description, authors, manual section).
man_pages = [
    (master_doc, 'nestsimulator', u'NEST Simulator Documentation',
     [author], 1)
]


# -- Options for Texinfo output -------------------------------------------

# Grouping the document tree into Texinfo files. List of tuples
# (source start file, target name, title, author,
#  dir menu entry, description, category)
texinfo_documents = [
    (master_doc, 'NESTsimulator', u'NEST Simulator Documentation',
     author, 'NESTsimulator', 'One line description of project.',
     'Miscellaneous'),
]


def copy_example_file(src):
    copyfile(src, doc_build_dir / "static/img" / src.parts[-1])


def copy_acknowledgments_file(src):
    copyfile(src, doc_build_dir / src.parts[-1])


# -- Copy Acknowledgments file ----------------------------
copy_acknowledgments_file(source_dir / "ACKNOWLEDGMENTS.md")

# -- Copy documentation for Microcircuit Model ----------------------------
copy_example_file(source_dir / "pynest/examples/Potjans_2014/box_plot.png")
copy_example_file(source_dir / "pynest/examples/Potjans_2014/raster_plot.png")
copy_example_file(source_dir / "pynest/examples/Potjans_2014/microcircuit.png")
copy_example_file(source_dir / "pynest/examples/hpc_benchmark_connectivity.svg")


def patch_documentation(patch_url):
    """Apply a hot-fix patch to the documentation before building it.

    This function is useful in situations where the online documentation should
    be modified, but the reason for a new documentation build does not justify
    a new release of NEST. Example situations are the discovery of broken links
    spelling errors, or styling issues. Moreover, this mechanism can be used to
    customize to the look and feel of the NEST documentation in individual
    installations.

    In order to make use of this function, the environment variable ``patch_url``
    has to be set to the URL where documentation patch files are located. The
    environment variable must either be set locally or via the admin panel of
    Read the Docs.

    Patch files under the ``patch_url`` are expected to have names in the format
    ``{git_hash}_doc.patch``, where ``{git_hash}`` is the full hash of the version the
    patch applies to.

    The basic algorithm implemented by this function is the following:
      1. obtain the Git hash of the version currently checked out
      2. log the hash by printing it to the console
      3. retrieve the patch

    """

    print("Preparing patch...")
    try:
        git_dir = str(source_dir / ".git")
        git_hash = subprocess.check_output(
            f"GIT_DIR='{git_dir}' git rev-parse HEAD",
            shell=True,
            encoding='utf8').strip()
        print(f"  current git hash: {git_hash}")
        patch_file = f'{git_hash}_doc.patch'
        patch_url = f'{patch_url}/{patch_file}'
        print(f"  retrieving {patch_url}")
        urlretrieve(patch_url, patch_file)
        print(f"  applying {patch_file}")
        result = subprocess.check_output('patch -p3', stdin=open(patch_file, 'r'), stderr=subprocess.STDOUT, shell=True)
        print(f"Patch result: {result}")
    except Exception as exc:
        print(f"Error while applying patch: {exc}")


patch_url = os.getenv("patch_url")
if patch_url is not None:
    patch_documentation(patch_url)<|MERGE_RESOLUTION|>--- conflicted
+++ resolved
@@ -22,11 +22,8 @@
 
 import sys
 import os
-<<<<<<< HEAD
-=======
 
 from urllib.request import urlretrieve
->>>>>>> ef03329a
 
 from pathlib import Path
 from shutil import copyfile
