--- conflicted
+++ resolved
@@ -135,12 +135,7 @@
 # List of patterns, relative to source directory, that match files and
 # directories to ignore when looking for source files.
 # This patterns also effect to html_static_path and html_extra_path
-<<<<<<< HEAD
-exclude_patterns = ['Thumbs.db', '.DS_Store', 'conngen',
-=======
-exclude_patterns = ['_build', 'Thumbs.db', '.DS_Store',
->>>>>>> 8f5a5fc1
-                    'nest_by_example', 'README.md']
+exclude_patterns = ['Thumbs.db', '.DS_Store', 'nest_by_example', 'README.md']
 
 # The name of the Pygments (syntax highlighting) style to use.
 pygments_style = 'manni'
