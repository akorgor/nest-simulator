--- conflicted
+++ resolved
@@ -53,15 +53,6 @@
   }
 }
 
-<<<<<<< HEAD
-inline nest::thread
-nest::MPIManager::get_process_id_of_gid( index gid ) const
-{
-  return gid % ( kernel().vp_manager.get_num_virtual_processes() ) % n_sim_procs_;
-}
-
-#endif /* MPI_MANAGER_IMPL_H */
-=======
 #ifdef HAVE_MPI
 
 // Variable to hold the MPI communicator to use.
@@ -339,7 +330,12 @@
   std::sort( all_nodes.begin(), all_nodes.end() );
 }
 
+inline nest::thread
+nest::MPIManager::get_process_id_of_gid( index gid ) const
+{
+  return gid % ( kernel().vp_manager.get_num_virtual_processes() ) % n_sim_procs_;
+}
+
 #endif
 
-#endif /* MPI_MANAGER_IMPL_H */
->>>>>>> 76df890d
+#endif /* MPI_MANAGER_IMPL_H */