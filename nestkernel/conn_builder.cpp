--- conflicted
+++ resolved
@@ -98,9 +98,9 @@
   // All synapse models have the possibility to set the delay (see
   // SynIdDelay), but some have homogeneous weights, hence it should
   // be possible to set the delay without the weight.
-  default_weight_ = !syn_spec->known( names::weight );
-
-  default_delay_ = !syn_spec->known( names::delay );
+  default_weight_ = not syn_spec->known( names::weight );
+
+  default_delay_ = not syn_spec->known( names::delay );
 
   // If neither weight nor delay are given in the dict, we handle this
   // separately. Important for hom_w synapses, on which weight cannot
@@ -114,7 +114,7 @@
   ( *syn_defaults )[ names::music_channel ] = 0;
 #endif
 
-  if ( !default_weight_and_delay_ )
+  if ( not default_weight_and_delay_ )
   {
     weight_ = syn_spec->known( names::weight )
       ? ConnParameter::create( ( *syn_spec )[ names::weight ],
@@ -661,8 +661,8 @@
     or not targets_->is_range() or parameters_requiring_skipping_.size() > 0;
 }
 
-nest::OneToOneBuilder::OneToOneBuilder( const GIDCollection& sources,
-  const GIDCollection& targets,
+nest::OneToOneBuilder::OneToOneBuilder( const GIDCollectionPTR sources,
+  const GIDCollectionPTR targets,
   const DictionaryDatum& conn_spec,
   const DictionaryDatum& syn_spec )
   : ConnBuilder( sources, targets, conn_spec, syn_spec )
@@ -689,52 +689,30 @@
       // allocate pointer to thread specific random generator
       librandom::RngPtr rng = kernel().rng_manager.get_rng( tid );
 
-<<<<<<< HEAD
-      for ( GIDCollection::const_iterator tgid = targets_->begin(),
-                                          sgid = sources_->begin();
-            tgid < targets_->end();
-            ++tgid, ++sgid )
-      {
-        assert( sgid < sources_->end() );
-
-        if ( ( *sgid ).gid == ( *tgid ).gid and not autapses_ )
-          continue;
-
-        // check whether the target is on this mpi machine
-        if ( not kernel().node_manager.is_local_gid( ( *tgid ).gid ) )
-        {
-          skip_conn_parameter_( tid );
-          continue;
-        }
-
-        Node* const target =
-          kernel().node_manager.get_node( ( *tgid ).gid, tid );
-        const thread target_thread = target->get_thread();
-=======
       if ( loop_over_targets_() )
       {
         for ( GIDCollection::const_iterator tgid = targets_->begin(),
                                             sgid = sources_->begin();
-              tgid != targets_->end();
+              tgid < targets_->end();
               ++tgid, ++sgid )
         {
-          assert( sgid != sources_->end() );
-
-          if ( *sgid == *tgid and not autapses_ )
+          assert( sgid < sources_->end() );
+
+          if ( ( *sgid ).gid == ( *tgid ).gid and not autapses_ )
           {
             continue;
           }
 
           // check whether the target is on this mpi machine
-          if ( not kernel().node_manager.is_local_gid( *tgid ) )
+          if ( not kernel().node_manager.is_local_gid( ( *tgid ).gid ) )
           {
             skip_conn_parameter_( tid );
             continue;
           }
 
-          Node* const target = kernel().node_manager.get_node( *tgid, tid );
+          Node* const target =
+            kernel().node_manager.get_node( ( *tgid ).gid, tid );
           const thread target_thread = target->get_thread();
->>>>>>> 5003e2b3
 
           // check whether the target is on our thread
           if ( tid != target_thread )
@@ -742,8 +720,7 @@
             skip_conn_parameter_( tid );
             continue;
           }
-
-          single_connect_( *sgid, *target, target_thread, rng );
+          single_connect_( ( *sgid ).gid, *target, target_thread, rng );
         }
       }
       else
@@ -756,9 +733,6 @@
           Node* const target = ( *it ).get_node();
           const thread target_thread = target->get_thread();
 
-<<<<<<< HEAD
-        single_connect_( ( *sgid ).gid, *target, target_thread, rng );
-=======
           if ( tid != target_thread )
           {
             // no skipping required / possible,
@@ -779,10 +753,8 @@
             // as we iterate only over local nodes
             continue;
           }
-
           single_connect_( sgid, *target, target_thread, rng );
         }
->>>>>>> 5003e2b3
       }
     }
     catch ( std::exception& err )
@@ -876,21 +848,13 @@
       {
         assert( sgid < sources_->end() );
 
-<<<<<<< HEAD
         if ( ( *sgid ).gid == ( *tgid ).gid and not autapses_ )
-=======
-        if ( *sgid == *tgid and not autapses_ )
-        {
->>>>>>> 5003e2b3
+        {
           continue;
         }
 
-<<<<<<< HEAD
-        if ( !change_connected_synaptic_elements(
+        if ( not change_connected_synaptic_elements(
                ( *sgid ).gid, ( *tgid ).gid, tid, 1 ) )
-=======
-        if ( not change_connected_synaptic_elements( *sgid, *tgid, tid, 1 ) )
->>>>>>> 5003e2b3
         {
           skip_conn_parameter_( tid );
           continue;
@@ -936,20 +900,13 @@
       {
         assert( sgid < sources_->end() );
 
-<<<<<<< HEAD
-        if ( !change_connected_synaptic_elements(
+        if ( not change_connected_synaptic_elements(
                ( *sgid ).gid, ( *tgid ).gid, tid, -1 ) )
+        {
           continue;
+        }
         Node* const target =
           kernel().node_manager.get_node( ( *tgid ).gid, tid );
-=======
-        if ( not change_connected_synaptic_elements( *sgid, *tgid, tid, -1 ) )
-        {
-          // Disconnecting: no parameter skipping required
-          continue;
-        }
-        Node* const target = kernel().node_manager.get_node( *tgid, tid );
->>>>>>> 5003e2b3
         const thread target_thread = target->get_thread();
 
         single_disconnect_( ( *sgid ).gid, *target, target_thread );
@@ -979,59 +936,21 @@
       // allocate pointer to thread specific random generator
       librandom::RngPtr rng = kernel().rng_manager.get_rng( tid );
 
-<<<<<<< HEAD
-      for ( GIDCollection::const_iterator tgid = targets_->begin();
-            tgid < targets_->end();
-            ++tgid )
-      {
-        // check whether the target is on this mpi machine
-        if ( not kernel().node_manager.is_local_gid( ( *tgid ).gid ) )
-        {
-          for ( GIDCollection::const_iterator sgid = sources_->begin();
-                sgid < sources_->end();
-                ++sgid )
-            skip_conn_parameter_( tid );
-          continue;
-        }
-
-        Node* const target =
-          kernel().node_manager.get_node( ( *tgid ).gid, tid );
-        const thread target_thread = target->get_thread();
-
-        // check whether the target is on our thread
-        if ( tid != target_thread )
-        {
-          for ( GIDCollection::const_iterator sgid = sources_->begin();
-                sgid < sources_->end();
-                ++sgid )
-            skip_conn_parameter_( tid );
-          continue;
-        }
-
-        for ( GIDCollection::const_iterator sgid = sources_->begin();
-              sgid < sources_->end();
-              ++sgid )
-        {
-          if ( not autapses_ and ( *sgid ).gid == ( *tgid ).gid )
-          {
-            skip_conn_parameter_( target_thread );
-=======
       if ( loop_over_targets_() )
       {
         for ( GIDCollection::const_iterator tgid = targets_->begin();
-              tgid != targets_->end();
+              tgid < targets_->end();
               ++tgid )
         {
           // check whether the target is on this mpi machine
-          if ( not kernel().node_manager.is_local_gid( *tgid ) )
+          if ( not kernel().node_manager.is_local_gid( ( *tgid ).gid ) )
           {
             skip_conn_parameter_( tid, sources_->size() );
             continue;
           }
-
-          Node* const target = kernel().node_manager.get_node( *tgid, tid );
-
-          inner_connect_( tid, rng, target, *tgid, true );
+          Node* const target =
+            kernel().node_manager.get_node( ( *tgid ).gid, tid );
+          inner_connect_( tid, rng, target, ( *tgid ).gid, true );
         }
       }
       else
@@ -1046,14 +965,9 @@
 
           // Is the local node in the targets list?
           if ( targets_->find( tgid ) < 0 )
->>>>>>> 5003e2b3
             continue;
 
-<<<<<<< HEAD
-          single_connect_( ( *sgid ).gid, *target, target_thread, rng );
-=======
           inner_connect_( tid, rng, target, tgid, false );
->>>>>>> 5003e2b3
         }
       }
     }
@@ -1087,10 +1001,10 @@
   }
 
   for ( GIDCollection::const_iterator sgid = sources_->begin();
-        sgid != sources_->end();
+        sgid < sources_->end();
         ++sgid )
   {
-    if ( not autapses_ and *sgid == tgid )
+    if ( not autapses_ and ( *sgid ).gid == tgid )
     {
       if ( skip )
       {
@@ -1099,7 +1013,7 @@
       continue;
     }
 
-    single_connect_( *sgid, *target, target_thread, rng );
+    single_connect_( ( *sgid ).gid, *target, target_thread, rng );
   }
 }
 
@@ -1134,19 +1048,10 @@
             skip_conn_parameter_( tid );
             continue;
           }
-<<<<<<< HEAD
-          if ( !change_connected_synaptic_elements(
+          if ( not change_connected_synaptic_elements(
                  ( *sgid ).gid, ( *tgid ).gid, tid, 1 ) )
           {
-            for ( GIDCollection::const_iterator sgid = sources_->begin();
-                  sgid < sources_->end();
-                  ++sgid )
-              skip_conn_parameter_( tid );
-=======
-          if ( not change_connected_synaptic_elements( *sgid, *tgid, tid, 1 ) )
-          {
             skip_conn_parameter_( tid, sources_->size() );
->>>>>>> 5003e2b3
             continue;
           }
           Node* const target =
@@ -1174,6 +1079,7 @@
 void
 nest::AllToAllBuilder::disconnect_()
 {
+
 #pragma omp parallel
   {
     // get thread id
@@ -1188,14 +1094,7 @@
         // check whether the target is on this mpi machine
         if ( not kernel().node_manager.is_local_gid( ( *tgid ).gid ) )
         {
-<<<<<<< HEAD
-          for ( GIDCollection::const_iterator sgid = sources_->begin();
-                sgid < sources_->end();
-                ++sgid )
-            skip_conn_parameter_( tid );
-=======
           // Disconnecting: no parameter skipping required
->>>>>>> 5003e2b3
           continue;
         }
 
@@ -1206,14 +1105,7 @@
         // check whether the target is on our thread
         if ( tid != target_thread )
         {
-<<<<<<< HEAD
-          for ( GIDCollection::const_iterator sgid = sources_->begin();
-                sgid < sources_->end();
-                ++sgid )
-            skip_conn_parameter_( tid );
-=======
           // Disconnecting: no parameter skipping required
->>>>>>> 5003e2b3
           continue;
         }
 
@@ -1221,6 +1113,7 @@
               sgid < sources_->end();
               ++sgid )
         {
+
           single_disconnect_( ( *sgid ).gid, *target, target_thread );
         }
       }
@@ -1259,19 +1152,10 @@
               sgid < sources_->end();
               ++sgid )
         {
-<<<<<<< HEAD
-          if ( !change_connected_synaptic_elements(
+          if ( not change_connected_synaptic_elements(
                  ( *sgid ).gid, ( *tgid ).gid, tid, -1 ) )
           {
-            for ( GIDCollection::const_iterator sgid = sources_->begin();
-                  sgid < sources_->end();
-                  ++sgid )
-              skip_conn_parameter_( tid );
-=======
-          if ( not change_connected_synaptic_elements( *sgid, *tgid, tid, -1 ) )
-          {
             // Disconnecting: no parameter skipping required
->>>>>>> 5003e2b3
             continue;
           }
           Node* const target =
@@ -1350,49 +1234,23 @@
       // allocate pointer to thread specific random generator
       librandom::RngPtr rng = kernel().rng_manager.get_rng( tid );
 
-<<<<<<< HEAD
-      for ( GIDCollection::const_iterator tgid = targets_->begin();
-            tgid < targets_->end();
-            ++tgid )
-      {
-        // check whether the target is on this mpi machine
-        if ( not kernel().node_manager.is_local_gid( ( *tgid ).gid ) )
-        {
-          // skip array parameters handled in other virtual processes
-          skip_conn_parameter_( tid, indegree_ );
-          continue;
-        }
-
-        Node* const target =
-          kernel().node_manager.get_node( ( *tgid ).gid, tid );
-        const thread target_thread = target->get_thread();
-
-        // check whether the target is on our thread
-        if ( tid != target_thread )
-        {
-          // skip array parameters handled in other virtual processes
-          skip_conn_parameter_( tid, indegree_ );
-          continue;
-        }
-=======
       if ( loop_over_targets_() )
       {
         for ( GIDCollection::const_iterator tgid = targets_->begin();
-              tgid != targets_->end();
+              tgid < targets_->end();
               ++tgid )
         {
           // check whether the target is on this mpi machine
-          if ( not kernel().node_manager.is_local_gid( *tgid ) )
+          if ( not kernel().node_manager.is_local_gid( ( *tgid ).gid ) )
           {
             // skip array parameters handled in other virtual processes
             skip_conn_parameter_( tid, indegree_ );
             continue;
           }
->>>>>>> 5003e2b3
-
-          Node* target = kernel().node_manager.get_node( *tgid, tid );
-
-          inner_connect_( tid, rng, target, *tgid, true );
+
+          Node* target = kernel().node_manager.get_node( ( *tgid ).gid, tid );
+
+          inner_connect_( tid, rng, target, ( *tgid ).gid, true );
         }
       }
       else
@@ -1405,21 +1263,9 @@
           Node* const target = ( *it ).get_node();
           const index tgid = ( *it ).get_gid();
 
-<<<<<<< HEAD
-          do
-          {
-            s_id = rng->ulrand( n_rnd );
-            sgid = ( *sources_ )[ s_id ];
-          } while ( ( not autapses_ and sgid == ( *tgid ).gid )
-            || ( not multapses_ and ch_ids.find( s_id ) != ch_ids.end() ) );
-
-          if ( not multapses_ )
-            ch_ids.insert( s_id );
-=======
           // Is the local node in the targets list?
           if ( targets_->find( tgid ) < 0 )
             continue;
->>>>>>> 5003e2b3
 
           inner_connect_( tid, rng, target, tgid, false );
         }
@@ -1435,10 +1281,6 @@
   }
 }
 
-<<<<<<< HEAD
-nest::FixedOutDegreeBuilder::FixedOutDegreeBuilder( GIDCollectionPTR sources,
-  GIDCollectionPTR targets,
-=======
 void
 nest::FixedInDegreeBuilder::inner_connect_( const int tid,
   librandom::RngPtr& rng,
@@ -1481,10 +1323,8 @@
   }
 }
 
-nest::FixedOutDegreeBuilder::FixedOutDegreeBuilder(
-  const GIDCollection& sources,
-  const GIDCollection& targets,
->>>>>>> 5003e2b3
+nest::FixedOutDegreeBuilder::FixedOutDegreeBuilder( GIDCollectionPTR sources,
+  GIDCollectionPTR targets,
   const DictionaryDatum& conn_spec,
   const DictionaryDatum& syn_spec )
   : ConnBuilder( sources, targets, conn_spec, syn_spec )
@@ -1552,13 +1392,8 @@
       {
         t_id = grng->ulrand( n_rnd );
         tgid = ( *targets_ )[ t_id ];
-<<<<<<< HEAD
       } while ( ( not autapses_ and tgid == ( *sgid ).gid )
-        || ( not multapses_ and ch_ids.find( t_id ) != ch_ids.end() ) );
-=======
-      } while ( ( not autapses_ and tgid == *sgid )
         or ( not multapses_ and ch_ids.find( t_id ) != ch_ids.end() ) );
->>>>>>> 5003e2b3
 
       if ( not multapses_ )
         ch_ids.insert( t_id );
@@ -1814,67 +1649,37 @@
       // allocate pointer to thread specific random generator
       librandom::RngPtr rng = kernel().rng_manager.get_rng( tid );
 
-<<<<<<< HEAD
-      for ( GIDCollection::const_iterator tgid = targets_->begin();
-            tgid < targets_->end();
-            ++tgid )
-      {
-        // check whether the target is on this mpi machine
-        if ( not kernel().node_manager.is_local_gid( ( *tgid ).gid ) )
-          continue;
-
-        Node* const target =
-          kernel().node_manager.get_node( ( *tgid ).gid, tid );
-        const thread target_thread = target->get_thread();
-=======
       if ( loop_over_targets_() )
       {
         for ( GIDCollection::const_iterator tgid = targets_->begin();
-              tgid != targets_->end();
+              tgid < targets_->end();
               ++tgid )
         {
           // check whether the target is on this mpi machine
-          if ( not kernel().node_manager.is_local_gid( *tgid ) )
+          if ( not kernel().node_manager.is_local_gid( ( *tgid ).gid ) )
             continue;
 
-          Node* const target = kernel().node_manager.get_node( *tgid, tid );
->>>>>>> 5003e2b3
-
-          inner_connect_( tid, rng, target, *tgid );
-        }
-      }
-
-<<<<<<< HEAD
-        for ( GIDCollection::const_iterator sgid = sources_->begin();
-              sgid < sources_->end();
-              ++sgid )
-=======
+          Node* const target = kernel().node_manager.get_node( (*tgid).gid, tid );
+
+          inner_connect_( tid, rng, target, (*tgid).gid );
+        }
+      }
+
       else
       {
         for ( SparseNodeArray::const_iterator it =
                 kernel().node_manager.local_nodes_begin();
               it != kernel().node_manager.local_nodes_end();
               ++it )
->>>>>>> 5003e2b3
         {
           Node* const target = ( *it ).get_node();
           const index tgid = ( *it ).get_gid();
 
-<<<<<<< HEAD
-          if ( not autapses_ and ( *sgid ).gid == ( *tgid ).gid )
-            continue;
-
-          if ( not( rng->drand() < p_ ) )
-            continue;
-
-          single_connect_( ( *sgid ).gid, *target, target_thread, rng );
-=======
           // Is the local node in the targets list?
           if ( targets_->find( tgid ) < 0 )
             continue;
 
           inner_connect_( tid, rng, target, tgid );
->>>>>>> 5003e2b3
         }
       }
     }
@@ -1907,13 +1712,13 @@
         sgid != sources_->end();
         ++sgid )
   {
-    if ( not autapses_ and *sgid == tgid )
+    if ( not autapses_ and ( *sgid ).gid == tgid )
       continue;
 
     if ( rng->drand() >= p_ )
       continue;
 
-    single_connect_( *sgid, *target, target_thread, rng );
+    single_connect_( ( *sgid ).gid, *target, target_thread, rng );
   }
 }
 
@@ -1972,6 +1777,11 @@
     "connection builder" );
 }
 
+/**
+ * In charge of dynamically creating the new synapses
+ * @param sources nodes from which synapses can be created
+ * @param targets target nodes for the newly created synapses
+ */
 void
 nest::SPBuilder::connect_( GIDCollectionPTR sources, GIDCollectionPTR targets )
 {
