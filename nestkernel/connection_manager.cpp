/*
 *  connection_manager.cpp
 *
 *  This file is part of NEST.
 *
 *  Copyright (C) 2004 The NEST Initiative
 *
 *  NEST is free software: you can redistribute it and/or modify
 *  it under the terms of the GNU General Public License as published by
 *  the Free Software Foundation, either version 2 of the License, or
 *  (at your option) any later version.
 *
 *  NEST is distributed in the hope that it will be useful,
 *  but WITHOUT ANY WARRANTY; without even the implied warranty of
 *  MERCHANTABILITY or FITNESS FOR A PARTICULAR PURPOSE.  See the
 *  GNU General Public License for more details.
 *
 *  You should have received a copy of the GNU General Public License
 *  along with NEST.  If not, see <http://www.gnu.org/licenses/>.
 *
 */

#include "connection_manager.h"

// Generated includes:
#include "config.h"

// C++ includes:
#include <algorithm>
#include <cassert>
#include <cmath>
#include <iomanip>
#include <limits>
#include <set>
#include <vector>

// Includes from libnestutil:
#include "compose.hpp"
#include "logging.h"

// Includes from nestkernel:
#include "clopath_archiving_node.h"
#include "conn_builder.h"
#include "conn_builder_conngen.h"
#include "conn_builder_factory.h"
#include "connection_label.h"
#include "connection_manager_impl.h"
#include "connector_base.h"
#include "connector_model.h"
#include "delay_checker.h"
#include "eprop_archiving_node.h"
#include "eprop_archiving_node_readout.h"
#include "eprop_archiving_node_recurrent.h"
#include "exceptions.h"
#include "kernel_manager.h"
#include "mpi_manager_impl.h"
#include "nest_names.h"
#include "node.h"
#include "sonata_connector.h"
#include "stopwatch_impl.h"
#include "target_table_devices_impl.h"
#include "vp_manager_impl.h"

// Includes from sli:
#include "dictutils.h"
#include "sliexceptions.h"
#include "token.h"
#include "tokenutils.h"


nest::ConnectionManager::ConnectionManager()
  : connruledict_( new Dictionary() )
  , connbuilder_factories_()
  , thirdconnruledict_( new Dictionary() )
  , thirdconnbuilder_factories_()
  , min_delay_( 1 )
  , max_delay_( 1 )
  , keep_source_table_( true )
  , connections_have_changed_( false )
  , get_connections_has_been_called_( false )
  , use_compressed_spikes_( true )
  , has_primary_connections_( false )
  , check_primary_connections_()
  , secondary_connections_exist_( false )
  , check_secondary_connections_()
  , stdp_eps_( 1.0e-6 )
{
}

nest::ConnectionManager::~ConnectionManager()
{
  // Memory leak on purpose!
  // The ConnectionManager is deleted, when the network is deleted, and
  // this happens only, when main() is finished and we give the allocated memory
  // back to the system anyway. Hence, why bother cleaning up our highly
  // scattered connection infrastructure? They do not have any open files, which
  // need to be closed or similar.
}

void
nest::ConnectionManager::initialize( const bool adjust_number_of_threads_or_rng_only )
{
  if ( not adjust_number_of_threads_or_rng_only )
  {
    // Add connection rules
    register_conn_builder< OneToOneBuilder >( "one_to_one" );
    register_conn_builder< AllToAllBuilder >( "all_to_all" );
    register_conn_builder< FixedInDegreeBuilder >( "fixed_indegree" );
    register_conn_builder< FixedOutDegreeBuilder >( "fixed_outdegree" );
    register_conn_builder< BernoulliBuilder >( "pairwise_bernoulli" );
    register_conn_builder< PoissonBuilder >( "pairwise_poisson" );
    register_conn_builder< SymmetricBernoulliBuilder >( "symmetric_pairwise_bernoulli" );
    register_conn_builder< FixedTotalNumberBuilder >( "fixed_total_number" );
    register_third_conn_builder< ThirdBernoulliWithPoolBuilder >( "third_factor_bernoulli_with_pool" );
#ifdef HAVE_LIBNEUROSIM
    register_conn_builder< ConnectionGeneratorBuilder >( "conngen" );
#endif

    keep_source_table_ = true;
    connections_have_changed_ = false;
    get_connections_has_been_called_ = false;
    use_compressed_spikes_ = true;
    stdp_eps_ = 1.0e-6;
    min_delay_ = max_delay_ = 1;
    sw_construction_connect.reset();
  }

  const size_t num_threads = kernel().vp_manager.get_num_threads();
  connections_.resize( num_threads );
  secondary_recv_buffer_pos_.resize( num_threads );
  compressed_spike_data_.resize( 0 );

  has_primary_connections_ = false;
  check_primary_connections_.initialize( num_threads, false );
  secondary_connections_exist_ = false;
  check_secondary_connections_.initialize( num_threads, false );

  // We need to obtain this while in serial context to avoid problems when
  // increasing the number of threads.
  const size_t num_conn_models = kernel().model_manager.get_num_connection_models();

#pragma omp parallel
  {
    const size_t tid = kernel().vp_manager.get_thread_id();
    connections_.at( tid ) = std::vector< ConnectorBase* >( num_conn_models );
    secondary_recv_buffer_pos_.at( tid ) = std::vector< std::vector< size_t > >();
  } // of omp parallel

  source_table_.initialize();
  target_table_.initialize();
  target_table_devices_.initialize();

  std::vector< DelayChecker > tmp( kernel().vp_manager.get_num_threads() );
  delay_checkers_.swap( tmp );

  std::vector< std::vector< size_t > > tmp2( kernel().vp_manager.get_num_threads(), std::vector< size_t >() );
  num_connections_.swap( tmp2 );
}

void
nest::ConnectionManager::finalize( const bool adjust_number_of_threads_or_rng_only )
{
  source_table_.finalize();
  target_table_.finalize();
  target_table_devices_.finalize();
  delete_connections_();
  std::vector< std::vector< ConnectorBase* > >().swap( connections_ );
  std::vector< std::vector< std::vector< size_t > > >().swap( secondary_recv_buffer_pos_ );
  compressed_spike_data_.clear();

  if ( not adjust_number_of_threads_or_rng_only )
  {
    for ( auto cbf : connbuilder_factories_ )
    {
      delete cbf;
    }
    connbuilder_factories_.clear();
    connruledict_->clear();

    for ( auto tcbf : thirdconnbuilder_factories_ )
    {
      delete tcbf;
    }
    thirdconnbuilder_factories_.clear();
    thirdconnruledict_->clear();
  }
}

void
nest::ConnectionManager::set_status( const DictionaryDatum& d )
{
  for ( size_t i = 0; i < delay_checkers_.size(); ++i )
  {
    delay_checkers_[ i ].set_status( d );
  }

  updateValue< bool >( d, names::keep_source_table, keep_source_table_ );
  if ( not keep_source_table_ and kernel().sp_manager.is_structural_plasticity_enabled() )
  {
    throw KernelException(
      "If structural plasticity is enabled, keep_source_table can not be set "
      "to false." );
  }

  updateValue< bool >( d, names::use_compressed_spikes, use_compressed_spikes_ );

  //  Need to update the saved values if we have changed the delay bounds.
  if ( d->known( names::min_delay ) or d->known( names::max_delay ) )
  {
    update_delay_extrema_();
  }
}

nest::DelayChecker&
nest::ConnectionManager::get_delay_checker()
{
  return delay_checkers_[ kernel().vp_manager.get_thread_id() ];
}

void
nest::ConnectionManager::get_status( DictionaryDatum& dict )
{
  update_delay_extrema_();
  def< double >( dict, names::min_delay, Time( Time::step( min_delay_ ) ).get_ms() );
  def< double >( dict, names::max_delay, Time( Time::step( max_delay_ ) ).get_ms() );

  const size_t n = get_num_connections();
  def< long >( dict, names::num_connections, n );
  def< bool >( dict, names::keep_source_table, keep_source_table_ );
  def< bool >( dict, names::use_compressed_spikes, use_compressed_spikes_ );

  sw_construction_connect.get_status( dict, names::time_construction_connect, names::time_construction_connect_cpu );

  ArrayDatum connection_rules;
  for ( auto const& element : *connruledict_ )
  {
    connection_rules.push_back( new LiteralDatum( element.first ) );
  }
  def< ArrayDatum >( dict, names::connection_rules, connection_rules );
}

DictionaryDatum
nest::ConnectionManager::get_synapse_status( const size_t source_node_id,
  const size_t target_node_id,
  const size_t tid,
  const synindex syn_id,
  const size_t lcid ) const
{
  kernel().model_manager.assert_valid_syn_id( syn_id, kernel().vp_manager.get_thread_id() );

  DictionaryDatum dict( new Dictionary );
  ( *dict )[ names::source ] = source_node_id;
  ( *dict )[ names::synapse_model ] =
    LiteralDatum( kernel().model_manager.get_connection_model( syn_id, /* thread */ 0 ).get_name() );
  ( *dict )[ names::target_thread ] = tid;
  ( *dict )[ names::synapse_id ] = syn_id;
  ( *dict )[ names::port ] = lcid;

  const Node* source = kernel().node_manager.get_node_or_proxy( source_node_id, tid );
  const Node* target = kernel().node_manager.get_node_or_proxy( target_node_id, tid );

  // synapses from neurons to neurons and from neurons to globally
  // receiving devices
  if ( ( source->has_proxies() and target->has_proxies() and connections_[ tid ][ syn_id ] )
    or ( ( source->has_proxies() and not target->has_proxies() and not target->local_receiver()
      and connections_[ tid ][ syn_id ] ) ) )
  {
    connections_[ tid ][ syn_id ]->get_synapse_status( tid, lcid, dict );
  }
  else if ( source->has_proxies() and not target->has_proxies() and target->local_receiver() )
  {
    target_table_devices_.get_synapse_status_to_device( tid, source_node_id, syn_id, dict, lcid );
  }
  else if ( not source->has_proxies() )
  {
    const size_t ldid = source->get_local_device_id();
    target_table_devices_.get_synapse_status_from_device( tid, ldid, syn_id, dict, lcid );
  }
  else
  {
    assert( false );
  }

  return dict;
}

void
nest::ConnectionManager::set_synapse_status( const size_t source_node_id,
  const size_t target_node_id,
  const size_t tid,
  const synindex syn_id,
  const size_t lcid,
  const DictionaryDatum& dict )
{
  kernel().model_manager.assert_valid_syn_id( syn_id, kernel().vp_manager.get_thread_id() );

  const Node* source = kernel().node_manager.get_node_or_proxy( source_node_id, tid );
  const Node* target = kernel().node_manager.get_node_or_proxy( target_node_id, tid );

  try
  {
    ConnectorModel& cm = kernel().model_manager.get_connection_model( syn_id, tid );
    // synapses from neurons to neurons and from neurons to globally
    // receiving devices
    if ( ( source->has_proxies() and target->has_proxies() and connections_[ tid ][ syn_id ] )
      or ( ( source->has_proxies() and not target->has_proxies() and not target->local_receiver()
        and connections_[ tid ][ syn_id ] ) ) )
    {
      connections_[ tid ][ syn_id ]->set_synapse_status( lcid, dict, cm );
    }
    else if ( source->has_proxies() and not target->has_proxies() and target->local_receiver() )
    {
      target_table_devices_.set_synapse_status_to_device( tid, source_node_id, syn_id, cm, dict, lcid );
    }
    else if ( not source->has_proxies() )
    {
      const size_t ldid = source->get_local_device_id();
      target_table_devices_.set_synapse_status_from_device( tid, ldid, syn_id, cm, dict, lcid );
    }
    else
    {
      assert( false );
    }
  }
  catch ( BadProperty& e )
  {
    throw BadProperty(
      String::compose( "Setting status of '%1' connecting from node ID %2 to node ID %3 via port %4: %5",
        kernel().model_manager.get_connection_model( syn_id, tid ).get_name(),
        source_node_id,
        target_node_id,
        lcid,
        e.message() ) );
  }
}

void
nest::ConnectionManager::delete_connections_()
{
  for ( size_t tid = 0; tid < connections_.size(); ++tid )
  {
    for ( auto conn = connections_[ tid ].begin(); conn != connections_[ tid ].end(); ++conn )
    {
      delete *conn;
    }
  }
}

const nest::Time
nest::ConnectionManager::get_min_delay_time_() const
{
  Time min_delay = Time::pos_inf();

  std::vector< DelayChecker >::const_iterator it;
  for ( it = delay_checkers_.begin(); it != delay_checkers_.end(); ++it )
  {
    min_delay = std::min( min_delay, it->get_min_delay() );
  }

  return min_delay;
}

const nest::Time
nest::ConnectionManager::get_max_delay_time_() const
{
  Time max_delay = Time::get_resolution();

  std::vector< DelayChecker >::const_iterator it;
  for ( it = delay_checkers_.begin(); it != delay_checkers_.end(); ++it )
  {
    max_delay = std::max( max_delay, it->get_max_delay() );
  }

  return max_delay;
}

bool
nest::ConnectionManager::get_user_set_delay_extrema() const
{
  bool user_set_delay_extrema = false;

  std::vector< DelayChecker >::const_iterator it;
  for ( it = delay_checkers_.begin(); it != delay_checkers_.end(); ++it )
  {
    user_set_delay_extrema |= it->get_user_set_delay_extrema();
  }

  return user_set_delay_extrema;
}

nest::BipartiteConnBuilder*
nest::ConnectionManager::get_conn_builder( const std::string& name,
  NodeCollectionPTR sources,
  NodeCollectionPTR targets,
  ThirdOutBuilder* third_out,
  const DictionaryDatum& conn_spec,
  const std::vector< DictionaryDatum >& syn_specs )
{
  if ( not connruledict_->known( name ) )
  {
    throw IllegalConnection( String::compose( "Unknown connection rule '%1'.", name ) );
  }

  const size_t rule_id = connruledict_->lookup( name );
  BipartiteConnBuilder* cb =
    connbuilder_factories_.at( rule_id )->create( sources, targets, third_out, conn_spec, syn_specs );
  assert( cb );
  return cb;
}

nest::ThirdOutBuilder*
nest::ConnectionManager::get_third_conn_builder( const std::string& name,
  NodeCollectionPTR sources,
  NodeCollectionPTR targets,
  ThirdInBuilder* third_in,
  const DictionaryDatum& conn_spec,
  const std::vector< DictionaryDatum >& syn_specs )
{
  if ( not thirdconnruledict_->known( name ) )
  {
    throw IllegalConnection( String::compose( "Unknown third-factor connection rule '%1'.", name ) );
  }

  const size_t rule_id = thirdconnruledict_->lookup( name );
  ThirdOutBuilder* cb =
    thirdconnbuilder_factories_.at( rule_id )->create( sources, targets, third_in, conn_spec, syn_specs );
  assert( cb );
  return cb;
}

void
nest::ConnectionManager::calibrate( const TimeConverter& tc )
{
  for ( size_t tid = 0; tid < kernel().vp_manager.get_num_threads(); ++tid )
  {
    delay_checkers_[ tid ].calibrate( tc );
  }
}

void
nest::ConnectionManager::connect( NodeCollectionPTR sources,
  NodeCollectionPTR targets,
  const DictionaryDatum& conn_spec,
  const std::vector< DictionaryDatum >& syn_specs )
{
  kernel().node_manager.update_thread_local_node_data();

  if ( sources->empty() )
  {
    throw IllegalConnection( "Presynaptic nodes cannot be an empty NodeCollection" );
  }
  if ( targets->empty() )
  {
    throw IllegalConnection( "Postsynaptic nodes cannot be an empty NodeCollection" );
  }

  conn_spec->clear_access_flags();

  for ( auto syn_params : syn_specs )
  {
    syn_params->clear_access_flags();
  }

  if ( not conn_spec->known( names::rule ) )
  {
    throw BadProperty( "The connection specification must contain a connection rule." );
  }
  const std::string rule = static_cast< const std::string >( ( *conn_spec )[ names::rule ] );

  if ( not connruledict_->known( rule ) )
  {
    throw BadProperty( String::compose( "Unknown connection rule: %1", rule ) );
  }

  ConnBuilder cb( rule, sources, targets, conn_spec, syn_specs );

  // at this point, all entries in conn_spec and syn_spec have been checked
  ALL_ENTRIES_ACCESSED( *conn_spec, "Connect", "Unread dictionary entries in conn_spec: " );
  for ( auto syn_params : syn_specs )
  {
    ALL_ENTRIES_ACCESSED( *syn_params, "Connect", "Unread dictionary entries in syn_spec: " );
  }

  // Set flag before calling cb->connect() in case exception is thrown after some connections have been created.
  set_connections_have_changed();

  cb.connect();
}


void
nest::ConnectionManager::update_delay_extrema_()
{
  if ( kernel().simulation_manager.has_been_simulated() )
  {
    // Once simulation has started, min/max_delay can no longer change,
    // so there is nothing to update.
    return;
  }

  min_delay_ = get_min_delay_time_().get_steps();
  max_delay_ = get_max_delay_time_().get_steps();

  if ( not get_user_set_delay_extrema() )
  {
    // If no min/max_delay is set explicitly, then the default delay used by the
    // SPBuilders have to be respected for min/max_delay.
    min_delay_ = std::min( min_delay_, kernel().sp_manager.builder_min_delay() );
    max_delay_ = std::max( max_delay_, kernel().sp_manager.builder_max_delay() );
  }

  // If the user explicitly set min/max_delay, this happend on all MPI ranks,
  // so all ranks are up to date already. Also, once the user has set min/max_delay
  // explicitly, Connect() cannot induce new extrema. Thuse, we only need to communicate
  // with other ranks if the user has not set the extrema and connections may have
  // been created.
  if ( not kernel().connection_manager.get_user_set_delay_extrema()
    and kernel().connection_manager.connections_have_changed() and kernel().mpi_manager.get_num_processes() > 1 )
  {
    std::vector< long > min_delays( kernel().mpi_manager.get_num_processes() );
    min_delays[ kernel().mpi_manager.get_rank() ] = min_delay_;
    kernel().mpi_manager.communicate( min_delays );
    min_delay_ = *std::min_element( min_delays.begin(), min_delays.end() );

    std::vector< long > max_delays( kernel().mpi_manager.get_num_processes() );
    max_delays[ kernel().mpi_manager.get_rank() ] = max_delay_;
    kernel().mpi_manager.communicate( max_delays );
    max_delay_ = *std::max_element( max_delays.begin(), max_delays.end() );
  }

  if ( min_delay_ == Time::pos_inf().get_steps() )
  {
    min_delay_ = Time::get_resolution().get_steps();
  }
}

// node ID node thread syn_id dict delay weight
void
nest::ConnectionManager::connect( const size_t snode_id,
  Node* target,
  size_t target_thread,
  const synindex syn_id,
  const DictionaryDatum& params,
  const double delay,
  const double weight )
{
  kernel().model_manager.assert_valid_syn_id( syn_id, kernel().vp_manager.get_thread_id() );

  Node* source = kernel().node_manager.get_node_or_proxy( snode_id, target_thread );

  ConnectionType connection_type = connection_required( source, target, target_thread );

  switch ( connection_type )
  {
  case CONNECT:
    connect_( *source, *target, snode_id, target_thread, syn_id, params, delay, weight );
    break;
  case CONNECT_FROM_DEVICE:
    connect_from_device_( *source, *target, target_thread, syn_id, params, delay, weight );
    break;
  case CONNECT_TO_DEVICE:
    connect_to_device_( *source, *target, snode_id, target_thread, syn_id, params, delay, weight );
    break;
  case NO_CONNECTION:
    return;
  }
}

// node_id node_id dict syn_id
bool
nest::ConnectionManager::connect( const size_t snode_id,
  const size_t tnode_id,
  const DictionaryDatum& params,
  const synindex syn_id )
{
  kernel().model_manager.assert_valid_syn_id( syn_id, kernel().vp_manager.get_thread_id() );

  const size_t tid = kernel().vp_manager.get_thread_id();

  if ( not kernel().node_manager.is_local_node_id( tnode_id ) )
  {
    return false;
  }

  Node* target = kernel().node_manager.get_node_or_proxy( tnode_id, tid );
  const size_t target_thread = target->get_thread();
  Node* source = kernel().node_manager.get_node_or_proxy( snode_id, target_thread );

  ConnectionType connection_type = connection_required( source, target, target_thread );
  bool connected = true;

  switch ( connection_type )
  {
  case CONNECT:
    connect_( *source, *target, snode_id, target_thread, syn_id, params );
    break;
  case CONNECT_FROM_DEVICE:
    connect_from_device_( *source, *target, target_thread, syn_id, params );
    break;
  case CONNECT_TO_DEVICE:
    connect_to_device_( *source, *target, snode_id, target_thread, syn_id, params );
    break;
  case NO_CONNECTION:
    connected = false;
    break;
  }

  return connected;
}

void
nest::ConnectionManager::connect_arrays( long* sources,
  long* targets,
  double* weights,
  double* delays,
  std::vector< std::string >& p_keys,
  double* p_values,
  size_t n,
  std::string syn_model )
{
  // only place, where stopwatch sw_construction_connect is needed in addition to nestmodule.cpp
  sw_construction_connect.start();

  kernel().node_manager.update_thread_local_node_data();

  // Mapping pointers to the first parameter value of each parameter to their respective names.
  // The bool indicates whether the value is an integer or not, and is determined at a later point.
  std::map< Name, std::pair< double*, bool > > param_pointers;
  if ( p_keys.size() != 0 )
  {
    size_t i = 0;
    for ( auto& key : p_keys )
    {
      // Shifting the pointer to the first value of the parameter.
      param_pointers[ key ] = std::make_pair( p_values + i * n, false );
      ++i;
    }
  }

  const auto synapse_model_id = kernel().model_manager.get_synapse_model_id( syn_model );
  const auto syn_model_defaults = kernel().model_manager.get_connector_defaults( synapse_model_id );

  // Dictionary holding additional synapse parameters, passed to the connect call.
  std::vector< DictionaryDatum > param_dicts;
  param_dicts.reserve( kernel().vp_manager.get_num_threads() );
  for ( size_t i = 0; i < kernel().vp_manager.get_num_threads(); ++i )
  {
    param_dicts.emplace_back( new Dictionary );
    for ( auto& param_key : p_keys )
    {
      const Name param_name = param_key; // Convert string to Name
      // Check that the parameter exists for the synapse model.
      const auto syn_model_default_it = syn_model_defaults->find( param_name );
      if ( syn_model_default_it == syn_model_defaults->end() )
      {
        throw BadParameter( syn_model + " does not have parameter " + param_key );
      }

      // If the default value is an integer, the synapse parameter must also be an integer.
      if ( dynamic_cast< IntegerDatum* >( syn_model_default_it->second.datum() ) )
      {
        param_pointers[ param_key ].second = true;
        ( *param_dicts[ i ] )[ param_key ] = Token( new IntegerDatum( 0 ) );
      }
      else
      {
        ( *param_dicts[ i ] )[ param_key ] = Token( new DoubleDatum( 0.0 ) );
      }
    }
  }

  // Increments pointers to weight and delay, if they are specified.
  auto increment_wd = [ weights, delays ]( decltype( weights ) & w, decltype( delays ) & d )
  {
    if ( weights )
    {
      ++w;
    }
    if ( delays )
    {
      ++d;
    }
  };

  // Set flag before entering parallel section in case we have fewer connections than ranks.
  set_connections_have_changed();

  // Vector for storing exceptions raised by threads.
  std::vector< std::shared_ptr< WrappedThreadException > > exceptions_raised( kernel().vp_manager.get_num_threads() );

#pragma omp parallel
  {
    const auto tid = kernel().vp_manager.get_thread_id();
    try
    {
      auto s = sources;
      auto t = targets;
      auto w = weights;
      auto d = delays;
      double weight_buffer = numerics::nan;
      double delay_buffer = numerics::nan;
      int index_counter = 0; // Index of the current connection, for connection parameters

      for ( ; s != sources + n; ++s, ++t, ++index_counter )
      {
        if ( 0 >= *s or static_cast< size_t >( *s ) > kernel().node_manager.size() )
        {
          throw UnknownNode( *s );
        }
        if ( 0 >= *t or static_cast< size_t >( *t ) > kernel().node_manager.size() )
        {
          throw UnknownNode( *t );
        }
        auto target_node = kernel().node_manager.get_node_or_proxy( *t, tid );
        if ( target_node->is_proxy() )
        {
          increment_wd( w, d );
          continue;
        }

        // If weights or delays are specified, the buffers are replaced with the values.
        // If not, the buffers will be NaN and replaced by a default value by the connect function.
        if ( weights )
        {
          weight_buffer = *w;
        }
        if ( delays )
        {
          delay_buffer = *d;
        }

        // Store the key-value pair of each parameter in the Dictionary.
        for ( auto& param_pointer_pair : param_pointers )
        {
          // Increment the pointer to the parameter value.
          const auto param_pointer = param_pointer_pair.second.first;
          const auto is_int = param_pointer_pair.second.second;
          auto* param = param_pointer + index_counter;

          // Integer parameters are stored as IntegerDatums.
          if ( is_int )
          {
            const auto rtype_as_long = static_cast< long >( *param );

            if ( *param > 1L << 31 or std::abs( *param - rtype_as_long ) > 0 ) // To avoid rounding errors
            {
              const auto msg = std::string( "Expected integer value for " ) + param_pointer_pair.first.toString()
                + ", but got double.";
              throw BadParameter( msg );
            }

            // Change value of dictionary entry without allocating new datum.
            auto id = static_cast< IntegerDatum* >( ( ( *param_dicts[ tid ] )[ param_pointer_pair.first ] ).datum() );
            ( *id ) = rtype_as_long;
          }
          else
          {
            auto dd = static_cast< DoubleDatum* >( ( ( *param_dicts[ tid ] )[ param_pointer_pair.first ] ).datum() );
            ( *dd ) = *param;
          }
        }

        connect( *s, target_node, tid, synapse_model_id, param_dicts[ tid ], delay_buffer, weight_buffer );

        ALL_ENTRIES_ACCESSED( *param_dicts[ tid ], "connect_arrays", "Unread dictionary entries: " );

        increment_wd( w, d );
      }
    }
    catch ( std::exception& err )
    {
      // We must create a new exception here, err's lifetime ends at the end of the catch block.
      exceptions_raised.at( tid ) = std::shared_ptr< WrappedThreadException >( new WrappedThreadException( err ) );
    }
  }
  // check if any exceptions have been raised
  for ( size_t tid = 0; tid < kernel().vp_manager.get_num_threads(); ++tid )
  {
    if ( exceptions_raised.at( tid ).get() )
    {
      throw WrappedThreadException( *( exceptions_raised.at( tid ) ) );
    }
  }

  sw_construction_connect.stop();
}

void
nest::ConnectionManager::connect_sonata( const DictionaryDatum& graph_specs, const long hyberslab_size )
{
#ifdef HAVE_HDF5
  kernel().node_manager.update_thread_local_node_data();

  SonataConnector sonata_connector( graph_specs, hyberslab_size );

  // Set flag before calling sonata_connector.connect() in case exception is thrown after some connections have been
  // created.
  set_connections_have_changed();
  sonata_connector.connect();
#else
  throw KernelException( "Cannot use connect_sonata because NEST was compiled without HDF5 support" );
#endif
}

void
nest::ConnectionManager::connect_tripartite( NodeCollectionPTR sources,
  NodeCollectionPTR targets,
  NodeCollectionPTR third,
  const DictionaryDatum& conn_spec,
  const DictionaryDatum& third_conn_spec,
  const std::map< Name, std::vector< DictionaryDatum > >& syn_specs )
{
  if ( sources->empty() )
  {
    throw IllegalConnection( "Presynaptic nodes cannot be an empty NodeCollection" );
  }
  if ( targets->empty() )
  {
    throw IllegalConnection( "Postsynaptic nodes cannot be an empty NodeCollection" );
  }
  if ( third->empty() )
  {
    throw IllegalConnection( "Third-factor nodes cannot be an empty NodeCollection" );
  }

  conn_spec->clear_access_flags();
  for ( auto& [ key, syn_spec_array ] : syn_specs )
  {
    for ( auto& syn_spec : syn_spec_array )
    {
      syn_spec->clear_access_flags();
    }
  }

  if ( not conn_spec->known( names::rule ) )
  {
    throw BadProperty( "The connection specification must contain a connection rule." );
  }
  if ( not third_conn_spec->known( names::rule ) )
  {
    throw BadProperty( "The third-factor connection specification must contain a connection rule." );
  }

  const std::string primary_rule = static_cast< const std::string >( ( *conn_spec )[ names::rule ] );
  const std::string third_rule = static_cast< const std::string >( ( *third_conn_spec )[ names::rule ] );

  kernel().node_manager.update_thread_local_node_data();

  ConnBuilder cb( primary_rule, third_rule, sources, targets, third, conn_spec, third_conn_spec, syn_specs );

  // at this point, all entries in conn_spec and syn_spec have been checked
  ALL_ENTRIES_ACCESSED( *conn_spec, "Connect", "Unread dictionary entries in conn_spec: " );
  for ( auto& [ key, syn_spec_array ] : syn_specs )
  {
    for ( auto& syn_spec : syn_spec_array )
    {
      ALL_ENTRIES_ACCESSED( *syn_spec, "Connect", "Unread dictionary entries in syn_specs: " );
    }
  }

  // Set flag before calling cb->connect() in case exception is thrown after some connections have been created.
  set_connections_have_changed();

  cb.connect();
}


void
nest::ConnectionManager::connect_( Node& source,
  Node& target,
  const size_t s_node_id,
  const size_t tid,
  const synindex syn_id,
  const DictionaryDatum& params,
  const double delay,
  const double weight )
{
  ConnectorModel& conn_model = kernel().model_manager.get_connection_model( syn_id, tid );

  const bool clopath_archiving = conn_model.has_property( ConnectionModelProperties::REQUIRES_CLOPATH_ARCHIVING );
  if ( clopath_archiving and not dynamic_cast< ClopathArchivingNode* >( &target ) )
  {
    throw NotImplemented( "This synapse model is not supported by the neuron model of at least one connection." );
  }

  const bool urbanczik_archiving = conn_model.has_property( ConnectionModelProperties::REQUIRES_URBANCZIK_ARCHIVING );
  if ( urbanczik_archiving and not target.supports_urbanczik_archiving() )
  {
    throw NotImplemented( "This synapse model is not supported by the neuron model of at least one  connection." );
  }

  const bool eprop_archiving = conn_model.has_property( ConnectionModelProperties::REQUIRES_EPROP_ARCHIVING );
  if ( eprop_archiving
    and not( dynamic_cast< EpropArchivingNodeRecurrent< false >* >( &target )
      or dynamic_cast< EpropArchivingNodeRecurrent< true >* >( &target )
      or dynamic_cast< EpropArchivingNodeReadout< false >* >( &target )
      or dynamic_cast< EpropArchivingNodeReadout< true >* >( &target ) ) )
  {
    throw NotImplemented( "This synapse model is not supported by the neuron model of at least one connection." );
  }

  const bool is_primary = conn_model.has_property( ConnectionModelProperties::IS_PRIMARY );
  conn_model.add_connection( source, target, connections_[ tid ], syn_id, params, delay, weight );
  source_table_.add_source( tid, syn_id, s_node_id, is_primary );

  increase_connection_count( tid, syn_id );

  // We do not check has_primary_connections_ and secondary_connections_exist_
  // directly as this led to worse performance on the supercomputer Piz Daint.
  if ( check_primary_connections_[ tid ].is_false() and is_primary )
  {
#pragma omp atomic write
    has_primary_connections_ = true;
    check_primary_connections_.set_true( tid );
  }
  else if ( check_secondary_connections_[ tid ].is_false() and not is_primary )
  {
#pragma omp atomic write
    secondary_connections_exist_ = true;
    check_secondary_connections_.set_true( tid );
  }
}

void
nest::ConnectionManager::connect_to_device_( Node& source,
  Node& target,
  const size_t s_node_id,
  const size_t tid,
  const synindex syn_id,
  const DictionaryDatum& params,
  const double delay,
  const double weight )
{
  // create entries in connection structure for connections to devices
  target_table_devices_.add_connection_to_device( source, target, s_node_id, tid, syn_id, params, delay, weight );

  increase_connection_count( tid, syn_id );
}

void
nest::ConnectionManager::connect_from_device_( Node& source,
  Node& target,
  const size_t tid,
  const synindex syn_id,
  const DictionaryDatum& params,
  const double delay,
  const double weight )
{
  // create entries in connections vector of devices
  target_table_devices_.add_connection_from_device( source, target, tid, syn_id, params, delay, weight );

  increase_connection_count( tid, syn_id );
}

void
nest::ConnectionManager::increase_connection_count( const size_t tid, const synindex syn_id )
{
  if ( num_connections_[ tid ].size() <= syn_id )
  {
    num_connections_[ tid ].resize( syn_id + 1 );
  }
  ++num_connections_[ tid ][ syn_id ];
  if ( num_connections_[ tid ][ syn_id ] > MAX_LCID - 1 )
  {
    // MAX_LCID is used as invalid marker an can therefore not be used as a proper value
    throw KernelException(
      String::compose( "Too many connections: at most %1 connections supported per virtual "
                       "process and synapse model.",
        MAX_LCID - 1 ) );
  }
}

size_t
nest::ConnectionManager::find_connection( const size_t tid,
  const synindex syn_id,
  const size_t snode_id,
  const size_t tnode_id )
{
  // lcid will hold the position of the /first/ connection from node
  // snode_id to any local node, or be invalid
  size_t lcid = source_table_.find_first_source( tid, syn_id, snode_id );
  if ( lcid == invalid_index )
  {
    return invalid_index;
  }

  // lcid will hold the position of the /first/ connection from node
  // snode_id to node tnode_id, or be invalid
  lcid = connections_[ tid ][ syn_id ]->find_first_target( tid, lcid, tnode_id );
  if ( lcid != invalid_index )
  {
    return lcid;
  }

  return lcid;
}

void
nest::ConnectionManager::disconnect( const size_t tid,
  const synindex syn_id,
  const size_t snode_id,
  const size_t tnode_id )
{
  assert( syn_id != invalid_synindex );

  const size_t lcid = find_connection( tid, syn_id, snode_id, tnode_id );

  if ( lcid == invalid_index ) // this function should only be called
                               // with a valid connection
  {
    throw InexistentConnection();
  }

  connections_[ tid ][ syn_id ]->disable_connection( lcid );
  source_table_.disable_connection( tid, syn_id, lcid );

  --num_connections_[ tid ][ syn_id ];
}

void
nest::ConnectionManager::trigger_update_weight( const long vt_id,
  const std::vector< spikecounter >& dopa_spikes,
  const double t_trig )
{
  const size_t tid = kernel().vp_manager.get_thread_id();

  for ( std::vector< ConnectorBase* >::iterator it = connections_[ tid ].begin(); it != connections_[ tid ].end();
        ++it )
  {
    if ( *it )
    {
      ( *it )->trigger_update_weight(
        vt_id, tid, dopa_spikes, t_trig, kernel().model_manager.get_connection_models( tid ) );
    }
  }
}

size_t
nest::ConnectionManager::get_num_target_data( const size_t tid ) const
{
  size_t num_connections = 0;
  for ( synindex syn_id = 0; syn_id < connections_[ tid ].size(); ++syn_id )
  {
    if ( connections_[ tid ][ syn_id ] )
    {
      num_connections += source_table_.num_unique_sources( tid, syn_id );
    }
  }
  return num_connections;
}

size_t
nest::ConnectionManager::get_num_connections() const
{
  size_t num_connections = 0;
  for ( size_t t = 0; t < num_connections_.size(); ++t )
  {
    for ( size_t s = 0; s < num_connections_[ t ].size(); ++s )
    {
      num_connections += num_connections_[ t ][ s ];
    }
  }

  return num_connections;
}

size_t
nest::ConnectionManager::get_num_connections( const synindex syn_id ) const
{
  size_t num_connections = 0;
  for ( size_t t = 0; t < num_connections_.size(); ++t )
  {
    if ( num_connections_[ t ].size() > syn_id )
    {
      num_connections += num_connections_[ t ][ syn_id ];
    }
  }

  return num_connections;
}

ArrayDatum
nest::ConnectionManager::get_connections( const DictionaryDatum& params )
{
  std::deque< ConnectionID > connectome;
  const Token& source_t = params->lookup( names::source );
  const Token& target_t = params->lookup( names::target );
  const Token& syn_model_t = params->lookup( names::synapse_model );
  NodeCollectionPTR source_a = NodeCollectionPTR( nullptr );
  NodeCollectionPTR target_a = NodeCollectionPTR( nullptr );

  long synapse_label = UNLABELED_CONNECTION;
  updateValue< long >( params, names::synapse_label, synapse_label );

  if ( not source_t.empty() )
  {
    source_a = getValue< NodeCollectionDatum >( source_t );
    if ( not source_a->valid() )
    {
      throw KernelException( "GetConnection requires valid source NodeCollection." );
    }
  }
  if ( not target_t.empty() )
  {
    target_a = getValue< NodeCollectionDatum >( target_t );
    if ( not target_a->valid() )
    {
      throw KernelException( "GetConnection requires valid target NodeCollection." );
    }
  }

  // If connections have changed, (re-)build presynaptic infrastructure,
  // as this may involve sorting connections by source node IDs.
  if ( connections_have_changed() )
  {
    // We need to update min_delay because it is used by check_wfr_use() below
    // to set secondary event data size.
    update_delay_extrema_();

    // Check whether waveform relaxation is used on any MPI process;
    // needs to be called before update_connection_infrastructure since
    // it resizes coefficient arrays for secondary events
    kernel().node_manager.check_wfr_use();

#pragma omp parallel
    {
      const size_t tid = kernel().vp_manager.get_thread_id();
      kernel().simulation_manager.update_connection_infrastructure( tid );
    }
  }

  // We check, whether a synapse model is given. If not, we will iterate all.
  size_t syn_id = 0;
  if ( not syn_model_t.empty() )
  {
    const std::string synmodel_name = getValue< std::string >( syn_model_t );
    // The following throws UnknownSynapseType for invalid synmodel_name
    syn_id = kernel().model_manager.get_synapse_model_id( synmodel_name );
    get_connections( connectome, source_a, target_a, syn_id, synapse_label );
  }
  else
  {
    for ( syn_id = 0; syn_id < kernel().model_manager.get_num_connection_models(); ++syn_id )
    {
      get_connections( connectome, source_a, target_a, syn_id, synapse_label );
    }
  }

  ArrayDatum result;
  result.reserve( connectome.size() );

  while ( not connectome.empty() )
  {
    result.push_back( ConnectionDatum( connectome.front() ) );
    connectome.pop_front();
  }

  get_connections_has_been_called_ = true;

  return result;
}

// Helper method which removes ConnectionIDs from input deque and
// appends them to output deque.
static inline std::deque< nest::ConnectionID >&
extend_connectome( std::deque< nest::ConnectionID >& out, std::deque< nest::ConnectionID >& in )
{
  while ( not in.empty() )
  {
    out.push_back( in.front() );
    in.pop_front();
  }

  return out;
}

void
nest::ConnectionManager::split_to_neuron_device_vectors_( const size_t tid,
  NodeCollectionPTR nodecollection,
  std::vector< size_t >& neuron_node_ids,
  std::vector< size_t >& device_node_ids ) const
{
  NodeCollection::const_iterator t_id = nodecollection->begin();
  for ( ; t_id < nodecollection->end(); ++t_id )
  {
    const size_t node_id = ( *t_id ).node_id;
    const auto node = kernel().node_manager.get_node_or_proxy( node_id, tid );
    // Normal neuron nodes have proxies. Globally receiving devices, e.g. volume transmitter, don't have a local
    // receiver, but are connected in the same way as normal neuron nodes. Therefore they have to be treated as such
    // here.
    if ( node->has_proxies() or not node->local_receiver() )
    {
      neuron_node_ids.push_back( node_id );
    }
    else
    {
      device_node_ids.push_back( node_id );
    }
  }
}

void
nest::ConnectionManager::get_connections_( const size_t tid,
<<<<<<< HEAD
  std::deque< ConnectionID >& connectome,
  NodeCollectionPTR source,
  NodeCollectionPTR target,
  synindex syn_id,
  long synapse_label ) const
{
  std::deque< ConnectionID > conns_in_thread;

=======
  std::deque< ConnectionID >& conns_in_thread,
  NodeCollectionPTR,
  NodeCollectionPTR,
  synindex syn_id,
  long synapse_label ) const
{
>>>>>>> 9ecf817e
  ConnectorBase* connections = connections_[ tid ][ syn_id ];
  if ( connections )
  {
    // Passing target_node_id = 0 ignores target_node_id while getting connections.
    const size_t num_connections_in_thread = connections->size();
    for ( size_t lcid = 0; lcid < num_connections_in_thread; ++lcid )
    {
      const size_t source_node_id = source_table_.get_node_id( tid, syn_id, lcid );
      connections->get_connection( source_node_id, 0, tid, lcid, synapse_label, conns_in_thread );
    }
  }

  target_table_devices_.get_connections( 0, 0, tid, syn_id, synapse_label, conns_in_thread );
<<<<<<< HEAD

  if ( conns_in_thread.size() > 0 )
  {
#pragma omp critical( get_connections )
    {
      extend_connectome( connectome, conns_in_thread );
    }
  }
}

void
nest::ConnectionManager::get_connections_to_targets_( const size_t tid,
  std::deque< ConnectionID >& connectome,
  NodeCollectionPTR source,
=======
}

void
nest::ConnectionManager::get_connections_to_targets_( const size_t tid,
  std::deque< ConnectionID >& conns_in_thread,
  NodeCollectionPTR,
>>>>>>> 9ecf817e
  NodeCollectionPTR target,
  synindex syn_id,
  long synapse_label ) const
{
<<<<<<< HEAD
  std::deque< ConnectionID > conns_in_thread;

  // Split targets into neuron- and device-vectors.
  std::vector< size_t > target_neuron_node_ids;
  std::vector< size_t > target_device_node_ids;
  split_to_neuron_device_vectors_( tid, target, target_neuron_node_ids, target_device_node_ids );

=======
  // Split targets into neuron- and device-vectors.
  std::vector< size_t > target_neuron_node_ids;
  std::vector< size_t > target_device_node_ids;
  split_to_neuron_device_vectors_( tid, target, target_neuron_node_ids, target_device_node_ids );

>>>>>>> 9ecf817e
  // Getting regular connections, if they exist.
  ConnectorBase* connections = connections_[ tid ][ syn_id ];
  if ( connections )
  {
    const size_t num_connections_in_thread = connections->size();
    for ( size_t lcid = 0; lcid < num_connections_in_thread; ++lcid )
    {
      const size_t source_node_id = source_table_.get_node_id( tid, syn_id, lcid );
      connections->get_connection_with_specified_targets(
        source_node_id, target_neuron_node_ids, tid, lcid, synapse_label, conns_in_thread );
    }
  }
<<<<<<< HEAD

  // Getting connections from devices.
  for ( auto t_node_id : target_neuron_node_ids )
  {
    target_table_devices_.get_connections_from_devices_( 0, t_node_id, tid, syn_id, synapse_label, conns_in_thread );
  }

  // Getting connections to devices.
  for ( auto t_device_id : target_device_node_ids )
  {
    target_table_devices_.get_connections_to_devices_( 0, t_device_id, tid, syn_id, synapse_label, conns_in_thread );
  }

  if ( conns_in_thread.size() > 0 )
  {
#pragma omp critical( get_connections )
    {
      extend_connectome( connectome, conns_in_thread );
    }
  }
}

void
nest::ConnectionManager::get_connections_from_sources_( const size_t tid,
  std::deque< ConnectionID >& connectome,
  NodeCollectionPTR source,
  NodeCollectionPTR target,
  synindex syn_id,
  long synapse_label ) const
{
  std::deque< ConnectionID > conns_in_thread;

  // Split targets into neuron- and device-vectors.
  std::vector< size_t > target_neuron_node_ids;
  std::vector< size_t > target_device_node_ids;
  if ( target.get() )
  {
    split_to_neuron_device_vectors_( tid, target, target_neuron_node_ids, target_device_node_ids );
  }

  const ConnectorBase* connections = connections_[ tid ][ syn_id ];
  if ( connections )
  {
    const size_t num_connections_in_thread = connections->size();
    for ( size_t lcid = 0; lcid < num_connections_in_thread; ++lcid )
    {
=======

  // Getting connections from devices.
  for ( auto t_node_id : target_neuron_node_ids )
  {
    target_table_devices_.get_connections_from_devices_( 0, t_node_id, tid, syn_id, synapse_label, conns_in_thread );
  }

  // Getting connections to devices.
  for ( auto t_device_id : target_device_node_ids )
  {
    target_table_devices_.get_connections_to_devices_( 0, t_device_id, tid, syn_id, synapse_label, conns_in_thread );
  }
}

void
nest::ConnectionManager::get_connections_from_sources_( const size_t tid,
  std::deque< ConnectionID >& conns_in_thread,
  NodeCollectionPTR source,
  NodeCollectionPTR target,
  synindex syn_id,
  long synapse_label ) const
{
  // Split targets into neuron- and device-vectors.
  std::vector< size_t > target_neuron_node_ids;
  std::vector< size_t > target_device_node_ids;
  if ( target.get() )
  {
    split_to_neuron_device_vectors_( tid, target, target_neuron_node_ids, target_device_node_ids );
  }

  const ConnectorBase* connections = connections_[ tid ][ syn_id ];
  if ( connections )
  {
    const size_t num_connections_in_thread = connections->size();
    for ( size_t lcid = 0; lcid < num_connections_in_thread; ++lcid )
    {
>>>>>>> 9ecf817e
      const size_t source_node_id = source_table_.get_node_id( tid, syn_id, lcid );
      if ( source->contains( source_node_id ) )
      {
        if ( not target.get() )
        {
          // Passing target_node_id = 0 ignores target_node_id while getting
          // connections.
          connections->get_connection( source_node_id, 0, tid, lcid, synapse_label, conns_in_thread );
        }
        else
        {
          connections->get_connection_with_specified_targets(
            source_node_id, target_neuron_node_ids, tid, lcid, synapse_label, conns_in_thread );
        }
      }
    }
  }

  NodeCollection::const_iterator s_id = source->begin();
  for ( ; s_id < source->end(); ++s_id )
  {
    const size_t source_node_id = ( *s_id ).node_id;
    if ( not target.get() )
    {
      target_table_devices_.get_connections( source_node_id, 0, tid, syn_id, synapse_label, conns_in_thread );
    }
    else
    {
      for ( std::vector< size_t >::const_iterator t_node_id = target_neuron_node_ids.begin();
            t_node_id != target_neuron_node_ids.end();
            ++t_node_id )
      {
        // target_table_devices_ contains connections both to and from
        // devices. First we get connections from devices.
        target_table_devices_.get_connections_from_devices_(
          source_node_id, *t_node_id, tid, syn_id, synapse_label, conns_in_thread );
      }
      for ( std::vector< size_t >::const_iterator t_node_id = target_device_node_ids.begin();
            t_node_id != target_device_node_ids.end();
            ++t_node_id )
      {
        // Then, we get connections to devices.
        target_table_devices_.get_connections_to_devices_(
          source_node_id, *t_node_id, tid, syn_id, synapse_label, conns_in_thread );
      }
    }
  }
<<<<<<< HEAD

  if ( conns_in_thread.size() > 0 )
  {
#pragma omp critical( get_connections )
    {
      extend_connectome( connectome, conns_in_thread );
    }
  }
}

void
nest::ConnectionManager::get_connections( std::deque< ConnectionID >& connectome,
  NodeCollectionPTR source,
  NodeCollectionPTR target,
  synindex syn_id,
  long synapse_label ) const
{
  if ( get_num_connections( syn_id ) == 0 )
  {
    return;
  }

#pragma omp parallel
  {
    if ( is_source_table_cleared() )
    {
      throw KernelException( "Invalid attempt to access connection information: source table was cleared." );
    }

    size_t tid = kernel().vp_manager.get_thread_id();

    if ( not source.get() and not target.get() )
    {
      get_connections_( tid, connectome, source, target, syn_id, synapse_label );
    }
    else if ( not source.get() and target.get() )
    {
      get_connections_to_targets_( tid, connectome, source, target, syn_id, synapse_label );
    }
    else if ( source.get() )
    {
      get_connections_from_sources_( tid, connectome, source, target, syn_id, synapse_label );
=======
}

void
nest::ConnectionManager::get_connections( std::deque< ConnectionID >& connectome,
  NodeCollectionPTR source,
  NodeCollectionPTR target,
  synindex syn_id,
  long synapse_label ) const
{
  if ( get_num_connections( syn_id ) == 0 )
  {
    return;
  }

#pragma omp parallel
  {
    if ( is_source_table_cleared() )
    {
      throw KernelException( "Invalid attempt to access connection information: source table was cleared." );
    }

    size_t tid = kernel().vp_manager.get_thread_id();

    std::deque< ConnectionID > conns_in_thread;

    if ( not source.get() and not target.get() )
    {
      get_connections_( tid, conns_in_thread, source, target, syn_id, synapse_label );
    }
    else if ( not source.get() and target.get() )
    {
      get_connections_to_targets_( tid, conns_in_thread, source, target, syn_id, synapse_label );
    }
    else if ( source.get() )
    {
      get_connections_from_sources_( tid, conns_in_thread, source, target, syn_id, synapse_label );
    }

    if ( conns_in_thread.size() > 0 )
    {
#pragma omp critical( get_connections )
      {
        extend_connectome( connectome, conns_in_thread );
      }
>>>>>>> 9ecf817e
    }
  }
}

void
nest::ConnectionManager::get_source_node_ids_( const size_t tid,
  const synindex syn_id,
  const size_t tnode_id,
  std::vector< size_t >& sources )
{
  std::vector< size_t > source_lcids;
  if ( connections_[ tid ][ syn_id ] )
  {
    connections_[ tid ][ syn_id ]->get_source_lcids( tid, tnode_id, source_lcids );
    source_table_.get_source_node_ids( tid, syn_id, source_lcids, sources );
  }
}

void
nest::ConnectionManager::get_sources( const std::vector< size_t >& targets,
  const size_t syn_id,
  std::vector< std::vector< size_t > >& sources )
{
  sources.resize( targets.size() );
  for ( std::vector< std::vector< size_t > >::iterator i = sources.begin(); i != sources.end(); ++i )
  {
    ( *i ).clear();
  }

  for ( size_t tid = 0; tid < kernel().vp_manager.get_num_threads(); ++tid )
  {
    for ( size_t i = 0; i < targets.size(); ++i )
    {
      get_source_node_ids_( tid, syn_id, targets[ i ], sources[ i ] );
    }
  }
}

void
nest::ConnectionManager::get_targets( const std::vector< size_t >& sources,
  const size_t syn_id,
  const std::string& post_synaptic_element,
  std::vector< std::vector< size_t > >& targets )
{
  targets.resize( sources.size() );
  for ( std::vector< std::vector< size_t > >::iterator i = targets.begin(); i != targets.end(); ++i )
  {
    ( *i ).clear();
  }

  for ( size_t tid = 0; tid < kernel().vp_manager.get_num_threads(); ++tid )
  {
    for ( size_t i = 0; i < sources.size(); ++i )
    {
      const size_t start_lcid = source_table_.find_first_source( tid, syn_id, sources[ i ] );
      if ( start_lcid != invalid_index )
      {
        connections_[ tid ][ syn_id ]->get_target_node_ids( tid, start_lcid, post_synaptic_element, targets[ i ] );
      }
    }
  }
}

void
nest::ConnectionManager::sort_connections( const size_t tid )
{
  assert( not source_table_.is_cleared() );
  if ( use_compressed_spikes_ )
  {
    for ( synindex syn_id = 0; syn_id < connections_[ tid ].size(); ++syn_id )
    {
      if ( connections_[ tid ][ syn_id ] )
      {
        connections_[ tid ][ syn_id ]->sort_connections( source_table_.get_thread_local_sources( tid )[ syn_id ] );
      }
    }
    remove_disabled_connections( tid );
  }
}

void
nest::ConnectionManager::compute_target_data_buffer_size()
{
  // Determine number of target data on this rank. Since each thread
  // has its own data structures, we need to count connections on every
  // thread separately to compute the total number of sources.
  size_t num_target_data = 0;
  for ( size_t tid = 0; tid < kernel().vp_manager.get_num_threads(); ++tid )
  {
    num_target_data += get_num_target_data( tid );
  }

  // Determine maximum number of target data across all ranks, because
  // all ranks need identically sized buffers.
  std::vector< long > global_num_target_data( kernel().mpi_manager.get_num_processes() );
  global_num_target_data[ kernel().mpi_manager.get_rank() ] = num_target_data;
  kernel().mpi_manager.communicate( global_num_target_data );
  const size_t max_num_target_data = *std::max_element( global_num_target_data.begin(), global_num_target_data.end() );

  // MPI buffers should have at least two entries per process
  const size_t min_num_target_data = 2 * kernel().mpi_manager.get_num_processes();

  // Adjust target data buffers accordingly
  kernel().mpi_manager.set_buffer_size_target_data( std::max( min_num_target_data, max_num_target_data ) );
}

void
nest::ConnectionManager::compute_compressed_secondary_recv_buffer_positions( const size_t tid )
{
#pragma omp single
  {
    buffer_pos_of_source_node_id_syn_id_.clear();
  }

  source_table_.compute_buffer_pos_for_unique_secondary_sources( tid, buffer_pos_of_source_node_id_syn_id_ );
  secondary_recv_buffer_pos_[ tid ].resize( connections_[ tid ].size() );

  const synindex syn_id_end = connections_[ tid ].size();
  for ( synindex syn_id = 0; syn_id < syn_id_end; ++syn_id )
  {
    std::vector< size_t >& positions = secondary_recv_buffer_pos_[ tid ][ syn_id ];

    if ( connections_[ tid ][ syn_id ] )
    {
      ConnectorModel& conn_model = kernel().model_manager.get_connection_model( syn_id, tid );
      const bool is_primary = conn_model.has_property( ConnectionModelProperties::IS_PRIMARY );

      if ( not is_primary )
      {
        positions.clear();
        const size_t lcid_end = get_num_connections_( tid, syn_id );
        positions.resize( lcid_end, 0 );

        // Compute and store the buffer position from which this connection
        // should read secondary events.
        for ( size_t lcid = 0; lcid < lcid_end; ++lcid )
        {
          const size_t source_node_id = source_table_.get_node_id( tid, syn_id, lcid );
          const size_t sg_s_id = source_table_.pack_source_node_id_and_syn_id( source_node_id, syn_id );
          const size_t source_rank = kernel().mpi_manager.get_process_id_of_node_id( source_node_id );

          positions[ lcid ] = buffer_pos_of_source_node_id_syn_id_[ sg_s_id ]
            + kernel().mpi_manager.get_recv_displacement_secondary_events_in_int( source_rank );
        }
      }
    }
  }
}

nest::ConnectionManager::ConnectionType
nest::ConnectionManager::connection_required( Node*& source, Node*& target, size_t tid )
{
  // The caller has to check and guarantee that the target is not a
  // proxy and that it is on thread tid.
  assert( not target->is_proxy() );
  size_t target_vp = target->get_vp();
  assert( kernel().vp_manager.is_local_vp( target_vp ) );
  assert( kernel().vp_manager.vp_to_thread( target_vp ) == tid );

  // Connections to nodes with proxies (neurons or devices with
  // proxies) which are local to tid have always to be
  // established, independently of where and what type the source node
  // is.
  if ( target->has_proxies() )
  {
    if ( source->has_proxies() )
    {
      return CONNECT;
    }
    else
    {
      return CONNECT_FROM_DEVICE;
    }
  }

  // Local receivers are all devices that collect data only from
  // thread-local nodes.
  if ( target->local_receiver() )
  {
    // Connections to nodes with one node per process (MUSIC proxies
    // or similar devices) have to be established by the thread of the
    // target if the source is on the local process even though the
    // source may be a proxy on tid.
    if ( target->one_node_per_process() )
    {
      if ( kernel().node_manager.is_local_node( source ) )
      {
        return CONNECT_TO_DEVICE;
      }
      else
      {
        return NO_CONNECTION;
      }
    }

    // Connections from nodes with proxies (neurons or devices with
    // proxies) to devices are only created if source is not a proxy
    // and source and target are both on thread tid
    const size_t source_thread = source->get_thread();
    const bool source_is_proxy = source->is_proxy();
    if ( source->has_proxies() and source_thread == tid and not source_is_proxy )
    {
      return CONNECT_TO_DEVICE;
    }

    // Connections from devices to devices are established only on the
    // vp that is suggested for the target node. In this case, we also
    // set the pointer to the source node on the target's thread.
    if ( not source->has_proxies() )
    {
      const size_t target_node_id = target->get_node_id();
      target_vp = kernel().vp_manager.node_id_to_vp( target_node_id );
      const bool target_vp_local = kernel().vp_manager.is_local_vp( target_vp );
      const size_t target_thread = kernel().vp_manager.vp_to_thread( target_vp );

      if ( target_vp_local and target_thread == tid )
      {
        const size_t source_node_id = source->get_node_id();
        source = kernel().node_manager.get_node_or_proxy( source_node_id, target_thread );
        return CONNECT_FROM_DEVICE;
      }
    }
  }

  // Globally receiving nodes (e.g. the volume transmitter) have to be
  // connected regardless of where the source is. However, we
  // currently prohibit connections from devices to global receivers.
  else
  {
    if ( source->has_proxies() )
    {
      target = kernel().node_manager.get_node_or_proxy( target->get_node_id(), tid );
      return CONNECT;
    }

    throw IllegalConnection( "We do not allow connection of a device to a global receiver at the moment." );
  }

  return NO_CONNECTION;
}

void
nest::ConnectionManager::set_stdp_eps( const double stdp_eps )
{
  if ( not( stdp_eps < Time::get_resolution().get_ms() ) )
  {
    throw KernelException(
      "The epsilon used for spike-time comparison in STDP must be less "
      "than the simulation resolution." );
  }
  else if ( stdp_eps < 0 )
  {
    throw KernelException(
      "The epsilon used for spike-time comparison in STDP must not be "
      "negative." );
  }
  else
  {
    stdp_eps_ = stdp_eps;

    std::ostringstream os;
    os << "Epsilon for spike-time comparison in STDP was set to "
       << std::setprecision( std::numeric_limits< long double >::digits10 ) << stdp_eps_ << ".";

    LOG( M_INFO, "ConnectionManager::set_stdp_eps", os.str() );
  }
}

// recv_buffer can not be a const reference as iterators used in
// secondary events must not be const
bool
nest::ConnectionManager::deliver_secondary_events( const size_t tid,
  const bool called_from_wfr_update,
  std::vector< unsigned int >& recv_buffer )
{
  const std::vector< ConnectorModel* >& cm = kernel().model_manager.get_connection_models( tid );
  const Time stamp =
    kernel().simulation_manager.get_slice_origin() + Time::step( 1 - kernel().connection_manager.get_min_delay() );
  const std::vector< std::vector< size_t > >& positions_tid = secondary_recv_buffer_pos_[ tid ];

  const synindex syn_id_end = positions_tid.size();
  for ( synindex syn_id = 0; syn_id < syn_id_end; ++syn_id )
  {
    const ConnectorModel& conn_model = kernel().model_manager.get_connection_model( syn_id, tid );
    const bool supports_wfr = conn_model.has_property( ConnectionModelProperties::SUPPORTS_WFR );
    if ( not called_from_wfr_update or supports_wfr )
    {
      if ( positions_tid[ syn_id ].size() > 0 )
      {
        std::unique_ptr< SecondaryEvent > prototype =
          kernel().model_manager.get_secondary_event_prototype( syn_id, tid );

        size_t lcid = 0;
        const size_t lcid_end = positions_tid[ syn_id ].size();
        while ( lcid < lcid_end )
        {
          std::vector< unsigned int >::iterator readpos = recv_buffer.begin() + positions_tid[ syn_id ][ lcid ];
          *prototype << readpos;
          prototype->set_stamp( stamp );

          // send delivers event to all targets with the same source
          // and returns how many targets this event was delivered to
          lcid += connections_[ tid ][ syn_id ]->send( tid, lcid, cm, *prototype );
        }
      }
    }
  }

  // Read waveform relaxation done marker from last position in every
  // chunk
  bool done = true;
  for ( size_t rank = 0; rank < kernel().mpi_manager.get_num_processes(); ++rank )
  {
    done =
      done and recv_buffer[ kernel().mpi_manager.get_done_marker_position_in_secondary_events_recv_buffer( rank ) ];
  }
  return done;
}

void
nest::ConnectionManager::compress_secondary_send_buffer_pos( const size_t tid )
{
  target_table_.compress_secondary_send_buffer_pos( tid );
}

void
nest::ConnectionManager::remove_disabled_connections( const size_t tid )
{
  std::vector< ConnectorBase* >& connectors = connections_[ tid ];

  for ( synindex syn_id = 0; syn_id < connectors.size(); ++syn_id )
  {
    if ( not connectors[ syn_id ] )
    {
      continue;
    }

    // Source table and connectors are sorted synchronously. All invalid connections have
    // been sorted to end of source_table_. We find them there, then remove corresponding
    // elements from connectors.
    const size_t first_disabled_index = source_table_.remove_disabled_sources( tid, syn_id );

    if ( first_disabled_index != invalid_index )
    {
      connectors[ syn_id ]->remove_disabled_connections( first_disabled_index );
    }
  }
}

void
nest::ConnectionManager::resize_connections()
{
  kernel().vp_manager.assert_thread_parallel();

  connections_.at( kernel().vp_manager.get_thread_id() ).resize( kernel().model_manager.get_num_connection_models() );

  source_table_.resize_sources();
  target_table_devices_.resize_to_number_of_synapse_types();
}

void
nest::ConnectionManager::sync_has_primary_connections()
{
  has_primary_connections_ = kernel().mpi_manager.any_true( has_primary_connections_ );
}

void
nest::ConnectionManager::check_secondary_connections_exist()
{
  secondary_connections_exist_ = kernel().mpi_manager.any_true( secondary_connections_exist_ );
}

void
nest::ConnectionManager::set_connections_have_changed()
{
  assert( kernel().vp_manager.get_thread_id() == 0 );

  if ( get_connections_has_been_called_ )
  {
    std::string msg =
      "New connections created, connection descriptors previously obtained using 'GetConnections' are now invalid.";
    LOG( M_WARNING, "ConnectionManager", msg );
    // Reset the get_connections_has_been_called_ flag because we have updated connections.
    get_connections_has_been_called_ = false;
  }

  connections_have_changed_ = true;
}

void
nest::ConnectionManager::unset_connections_have_changed()
{
  connections_have_changed_ = false;
}


void
nest::ConnectionManager::collect_compressed_spike_data( const size_t tid )
{
  if ( use_compressed_spikes_ )
  {

#pragma omp single
    {
      source_table_.resize_compressible_sources();
    } // of omp single; implicit barrier

    source_table_.collect_compressible_sources( tid );
    kernel().get_omp_synchronization_construction_stopwatch().start();
#pragma omp barrier
    kernel().get_omp_synchronization_construction_stopwatch().stop();
#pragma omp single
    {
      source_table_.fill_compressed_spike_data( compressed_spike_data_ );
    } // of omp single; implicit barrier
  }
}

bool
nest::ConnectionManager::fill_target_buffer( const size_t tid,
  const size_t rank_start,
  const size_t rank_end,
  std::vector< TargetData >& send_buffer_target_data,
  TargetSendBufferPosition& send_buffer_position )
{
  // At this point, NEST has at least one synapse type (because we can only get here if at least
  // one connection has been created) and we know that iteration_state_ for each thread
  // contains a valid entry.
  const auto& csd_maps = source_table_.compressed_spike_data_map_;
  auto syn_id = iteration_state_.at( tid ).first;
  auto source_2_idx = iteration_state_.at( tid ).second;

  if ( syn_id >= csd_maps.size() )
  {
    return true; // this thread has previously written all its targets
  }

  do
  {
    const auto& conn_model = kernel().model_manager.get_connection_model( syn_id, tid );
    const bool is_primary = conn_model.has_property( ConnectionModelProperties::IS_PRIMARY );

    while ( source_2_idx != csd_maps.at( syn_id ).end() )
    {
      const auto source_gid = source_2_idx->first;
      const auto source_rank = kernel().mpi_manager.get_process_id_of_node_id( source_gid );
      if ( not( rank_start <= source_rank and source_rank < rank_end ) )
      {
        // We are not responsible for this source.
        ++source_2_idx;
        continue;
      }

      if ( send_buffer_position.is_chunk_filled( source_rank ) )
      {
        // When the we have filled the buffer space for one rank, we stop. If we continued for other ranks,
        // we would need to introduce "processed" markers to avoid multiple insertion (similar to base case).
        // Since sources should be evenly distributed, this should not matter very much.
        //
        // We store where we need to continue and stop iteration for now.
        iteration_state_.at( tid ) =
          std::pair< size_t, std::map< size_t, CSDMapEntry >::const_iterator >( syn_id, source_2_idx );

        return false; // there is data left to communicate
      }

      TargetData next_target_data;
      next_target_data.set_is_primary( is_primary );
      next_target_data.reset_marker();
      next_target_data.set_source_tid(
        kernel().vp_manager.vp_to_thread( kernel().vp_manager.node_id_to_vp( source_gid ) ) );
      next_target_data.set_source_lid( kernel().vp_manager.node_id_to_lid( source_gid ) );

      if ( is_primary )
      {
        TargetDataFields& target_fields = next_target_data.target_data;
        target_fields.set_syn_id( syn_id );
        target_fields.set_tid( 0 ); // meaningless, use 0 as fill
        target_fields.set_lcid( source_2_idx->second.get_source_index() );
      }
      else
      {
        const auto target_thread = source_2_idx->second.get_target_thread();
        const SpikeData& conn_info =
          compressed_spike_data_[ syn_id ][ source_2_idx->second.get_source_index() ][ target_thread ];
        assert( target_thread == static_cast< unsigned long >( conn_info.get_tid() ) );
        const size_t relative_recv_buffer_pos =
          get_secondary_recv_buffer_position( target_thread, syn_id, conn_info.get_lcid() )
          - kernel().mpi_manager.get_recv_displacement_secondary_events_in_int( source_rank );

        SecondaryTargetDataFields& secondary_fields = next_target_data.secondary_data;
        secondary_fields.set_recv_buffer_pos( relative_recv_buffer_pos );
        secondary_fields.set_syn_id( syn_id );
      }

      send_buffer_target_data.at( send_buffer_position.idx( source_rank ) ) = next_target_data;
      send_buffer_position.increase( source_rank );

      ++source_2_idx;
    } // end while

    ++syn_id;
    if ( syn_id < csd_maps.size() )
    {
      source_2_idx = csd_maps.at( syn_id ).begin();
    }
  } while ( syn_id < csd_maps.size() );

  // Store iteration state for this thread. If we get here, ther is nothing more to do for
  // this thread so we store a non-existing syn_id with a meaningless iterator to inform that
  // this thread has nothing to do in the next round.
  iteration_state_.at( tid ) =
    std::pair< size_t, std::map< size_t, CSDMapEntry >::const_iterator >( syn_id, source_2_idx );

  // Mark end of data for this round
  for ( size_t rank = rank_start; rank < rank_end; ++rank )
  {
    if ( send_buffer_position.idx( rank ) > send_buffer_position.begin( rank ) )
    {
      // We have written data for the rank, mark last written entry with END marker
      send_buffer_target_data.at( send_buffer_position.idx( rank ) - 1 ).set_end_marker();
    }
    else
    {
      // We have not written anything, mark beginning of chunk with INVALID marker
      send_buffer_target_data.at( send_buffer_position.begin( rank ) ).set_invalid_marker();
    }
  }

  // If we get here, this thread has written everything.
  return true;
}

void
nest::ConnectionManager::initialize_iteration_state()
{
  const size_t num_threads = kernel().vp_manager.get_num_threads();
  iteration_state_.clear();
  iteration_state_.reserve( num_threads );

  // This method only runs if at least one connection has been created,
  // so we must have at least one synapse model and we can start iteration
  // at the beginning of its compressed spike data map.
  auto begin = source_table_.compressed_spike_data_map_.at( 0 ).cbegin();
  for ( size_t t = 0; t < num_threads; ++t )
  {
    iteration_state_.push_back( std::pair< size_t, std::map< size_t, CSDMapEntry >::const_iterator >( 0, begin ) );
  }
}<|MERGE_RESOLUTION|>--- conflicted
+++ resolved
@@ -1201,23 +1201,12 @@
 
 void
 nest::ConnectionManager::get_connections_( const size_t tid,
-<<<<<<< HEAD
-  std::deque< ConnectionID >& connectome,
-  NodeCollectionPTR source,
-  NodeCollectionPTR target,
-  synindex syn_id,
-  long synapse_label ) const
-{
-  std::deque< ConnectionID > conns_in_thread;
-
-=======
   std::deque< ConnectionID >& conns_in_thread,
   NodeCollectionPTR,
   NodeCollectionPTR,
   synindex syn_id,
   long synapse_label ) const
 {
->>>>>>> 9ecf817e
   ConnectorBase* connections = connections_[ tid ][ syn_id ];
   if ( connections )
   {
@@ -1231,48 +1220,21 @@
   }
 
   target_table_devices_.get_connections( 0, 0, tid, syn_id, synapse_label, conns_in_thread );
-<<<<<<< HEAD
-
-  if ( conns_in_thread.size() > 0 )
-  {
-#pragma omp critical( get_connections )
-    {
-      extend_connectome( connectome, conns_in_thread );
-    }
-  }
-}
-
-void
-nest::ConnectionManager::get_connections_to_targets_( const size_t tid,
-  std::deque< ConnectionID >& connectome,
-  NodeCollectionPTR source,
-=======
 }
 
 void
 nest::ConnectionManager::get_connections_to_targets_( const size_t tid,
   std::deque< ConnectionID >& conns_in_thread,
   NodeCollectionPTR,
->>>>>>> 9ecf817e
   NodeCollectionPTR target,
   synindex syn_id,
   long synapse_label ) const
 {
-<<<<<<< HEAD
-  std::deque< ConnectionID > conns_in_thread;
-
   // Split targets into neuron- and device-vectors.
   std::vector< size_t > target_neuron_node_ids;
   std::vector< size_t > target_device_node_ids;
   split_to_neuron_device_vectors_( tid, target, target_neuron_node_ids, target_device_node_ids );
 
-=======
-  // Split targets into neuron- and device-vectors.
-  std::vector< size_t > target_neuron_node_ids;
-  std::vector< size_t > target_device_node_ids;
-  split_to_neuron_device_vectors_( tid, target, target_neuron_node_ids, target_device_node_ids );
-
->>>>>>> 9ecf817e
   // Getting regular connections, if they exist.
   ConnectorBase* connections = connections_[ tid ][ syn_id ];
   if ( connections )
@@ -1285,54 +1247,6 @@
         source_node_id, target_neuron_node_ids, tid, lcid, synapse_label, conns_in_thread );
     }
   }
-<<<<<<< HEAD
-
-  // Getting connections from devices.
-  for ( auto t_node_id : target_neuron_node_ids )
-  {
-    target_table_devices_.get_connections_from_devices_( 0, t_node_id, tid, syn_id, synapse_label, conns_in_thread );
-  }
-
-  // Getting connections to devices.
-  for ( auto t_device_id : target_device_node_ids )
-  {
-    target_table_devices_.get_connections_to_devices_( 0, t_device_id, tid, syn_id, synapse_label, conns_in_thread );
-  }
-
-  if ( conns_in_thread.size() > 0 )
-  {
-#pragma omp critical( get_connections )
-    {
-      extend_connectome( connectome, conns_in_thread );
-    }
-  }
-}
-
-void
-nest::ConnectionManager::get_connections_from_sources_( const size_t tid,
-  std::deque< ConnectionID >& connectome,
-  NodeCollectionPTR source,
-  NodeCollectionPTR target,
-  synindex syn_id,
-  long synapse_label ) const
-{
-  std::deque< ConnectionID > conns_in_thread;
-
-  // Split targets into neuron- and device-vectors.
-  std::vector< size_t > target_neuron_node_ids;
-  std::vector< size_t > target_device_node_ids;
-  if ( target.get() )
-  {
-    split_to_neuron_device_vectors_( tid, target, target_neuron_node_ids, target_device_node_ids );
-  }
-
-  const ConnectorBase* connections = connections_[ tid ][ syn_id ];
-  if ( connections )
-  {
-    const size_t num_connections_in_thread = connections->size();
-    for ( size_t lcid = 0; lcid < num_connections_in_thread; ++lcid )
-    {
-=======
 
   // Getting connections from devices.
   for ( auto t_node_id : target_neuron_node_ids )
@@ -1369,7 +1283,6 @@
     const size_t num_connections_in_thread = connections->size();
     for ( size_t lcid = 0; lcid < num_connections_in_thread; ++lcid )
     {
->>>>>>> 9ecf817e
       const size_t source_node_id = source_table_.get_node_id( tid, syn_id, lcid );
       if ( source->contains( source_node_id ) )
       {
@@ -1417,15 +1330,6 @@
       }
     }
   }
-<<<<<<< HEAD
-
-  if ( conns_in_thread.size() > 0 )
-  {
-#pragma omp critical( get_connections )
-    {
-      extend_connectome( connectome, conns_in_thread );
-    }
-  }
 }
 
 void
@@ -1449,41 +1353,6 @@
 
     size_t tid = kernel().vp_manager.get_thread_id();
 
-    if ( not source.get() and not target.get() )
-    {
-      get_connections_( tid, connectome, source, target, syn_id, synapse_label );
-    }
-    else if ( not source.get() and target.get() )
-    {
-      get_connections_to_targets_( tid, connectome, source, target, syn_id, synapse_label );
-    }
-    else if ( source.get() )
-    {
-      get_connections_from_sources_( tid, connectome, source, target, syn_id, synapse_label );
-=======
-}
-
-void
-nest::ConnectionManager::get_connections( std::deque< ConnectionID >& connectome,
-  NodeCollectionPTR source,
-  NodeCollectionPTR target,
-  synindex syn_id,
-  long synapse_label ) const
-{
-  if ( get_num_connections( syn_id ) == 0 )
-  {
-    return;
-  }
-
-#pragma omp parallel
-  {
-    if ( is_source_table_cleared() )
-    {
-      throw KernelException( "Invalid attempt to access connection information: source table was cleared." );
-    }
-
-    size_t tid = kernel().vp_manager.get_thread_id();
-
     std::deque< ConnectionID > conns_in_thread;
 
     if ( not source.get() and not target.get() )
@@ -1505,7 +1374,6 @@
       {
         extend_connectome( connectome, conns_in_thread );
       }
->>>>>>> 9ecf817e
     }
   }
 }
