--- conflicted
+++ resolved
@@ -629,11 +629,7 @@
   // Increments pointers to weight and delay, if they are specified.
   auto increment_wd = [ weights, delays ]( decltype( weights ) & w, decltype( delays ) & d )
   {
-<<<<<<< HEAD
-    if ( weights != nullptr )
-=======
     if ( weights )
->>>>>>> 15b7cd89
     {
       ++w;
     }
@@ -747,7 +743,6 @@
 }
 
 void
-<<<<<<< HEAD
 nest::ConnectionManager::connect_sonata( const DictionaryDatum& graph_specs, const long chunk_size )
 {
 #ifdef HAVE_HDF5
@@ -763,12 +758,23 @@
 }
 
 void
-nest::ConnectionManager::connect_( Node& s,
-  Node& r,
-=======
+nest::ConnectionManager::connect_sonata( const DictionaryDatum& graph_specs, const long chunk_size )
+{
+#ifdef HAVE_HDF5
+  SonataConnector sonata_connector( graph_specs, chunk_size );
+
+  // Set flag before calling sonata_connector.connect() in case exception is thrown after some connections have been
+  // created.
+  set_connections_have_changed();
+  sonata_connector.connect();
+#else
+  throw KernelException( "Cannot use connect_sonata because NEST was compiled without HDF5 support" );
+#endif
+}
+
+void
 nest::ConnectionManager::connect_( Node& source,
   Node& target,
->>>>>>> 15b7cd89
   const index s_node_id,
   const thread tid,
   const synindex syn_id,
