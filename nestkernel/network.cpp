/*
 *  network.cpp
 *
 *  This file is part of NEST.
 *
 *  Copyright (C) 2004 The NEST Initiative
 *
 *  NEST is free software: you can redistribute it and/or modify
 *  it under the terms of the GNU General Public License as published by
 *  the Free Software Foundation, either version 2 of the License, or
 *  (at your option) any later version.
 *
 *  NEST is distributed in the hope that it will be useful,
 *  but WITHOUT ANY WARRANTY; without even the implied warranty of
 *  MERCHANTABILITY or FITNESS FOR A PARTICULAR PURPOSE.  See the
 *  GNU General Public License for more details.
 *
 *  You should have received a copy of the GNU General Public License
 *  along with NEST.  If not, see <http://www.gnu.org/licenses/>.
 *
 */

#include "instance.h"
#include "network.h"
#include "network_impl.h"
#include "genericmodel.h"
#include "subnet.h"
#include "sibling_container.h"
#include "interpret.h"
#include "dict.h"
#include "dictstack.h"
#include "integerdatum.h"
#include "booldatum.h"
#include "doubledatum.h"
#include "dictutils.h"
#include "tokenutils.h"
#include "tokenarray.h"
#include "exceptions.h"
#include "sliexceptions.h"
#include "processes.h"
#include "nestmodule.h"
#include "sibling_container.h"
#include "communicator_impl.h"

#include "nest_timeconverter.h"

#include "kernel_manager.h"

#include <cmath>
#include <sys/time.h>
#include <set>
#ifdef _OPENMP
#include <omp.h>
#endif

#ifdef N_DEBUG
#undef N_DEBUG
#endif

#ifdef USE_PMA
#ifdef IS_K
extern PaddedPMA poormansallocpool[];
#else
extern PoorMansAllocator poormansallocpool;
#ifdef _OPENMP
#pragma omp threadprivate( poormansallocpool )
#endif
#endif
#endif

extern int SLIsignalflag;

namespace nest
{

Network* Network::network_instance_ = NULL;
bool Network::created_network_instance_ = false;

void
Network::create_network( SLIInterpreter& i )
{
#pragma omp critical( create_network )
  {
    if ( !created_network_instance_ )
    {
      network_instance_ = new Network( i );
      assert( network_instance_ );
      created_network_instance_ = true;
    }
  }
}

void
Network::destroy_network()
{
  delete network_instance_;
}


Network::Network( SLIInterpreter& i )
  : interpreter_( i )
  , connection_manager_()
  , root_( 0 )
  , current_( 0 )
  , dict_miss_is_error_( true )
  , initialized_( false ) // scheduler stuff
  , n_rec_procs_( 0 )
  , n_sim_procs_( 0 )
  , n_gsd_( 0 )
  , nodes_vec_()
  , nodes_vec_network_size_( 0 ) // zero to force update
  , min_delay_( 1 )
  , max_delay_( 1 )
  , rng_()
{
  // the subsequent function-calls need a
  // network instance, hence the instance
  // need to be set here
  // e.g. constructor of GenericModel, ConnectionManager -> get_num_threads()
  //
  network_instance_ = this;
  created_network_instance_ = true;

  kernel().init();

  init_scheduler_();

  modeldict_ = new Dictionary();
  interpreter_.def( "modeldict", new DictionaryDatum( modeldict_ ) );

  Model* model = new GenericModel< Subnet >( "subnet" );
  pristine_models_.push_back( std::pair< Model*, bool >( model, false ) );
  model->set_type_id( 0 );

  siblingcontainer_model = new GenericModel< SiblingContainer >( "siblingcontainer" );
  pristine_models_.push_back( std::pair< Model*, bool >( model, true ) );
  siblingcontainer_model->set_type_id( 1 );

  model = new GenericModel< proxynode >( "proxynode" );
  pristine_models_.push_back( std::pair< Model*, bool >( model, true ) );
  model->set_type_id( 2 );

  synapsedict_ = new Dictionary();
  interpreter_.def( "synapsedict", new DictionaryDatum( synapsedict_ ) );
  connection_manager_.init( synapsedict_ );

  connruledict_ = new Dictionary();
  interpreter_.def( "connruledict", new DictionaryDatum( connruledict_ ) );

  init_();
}

Network::~Network()
{
  destruct_nodes_();     // We must destruct nodes properly, since devices may need to close files.
  clear_models_( true ); // mark call from destructor

  // Now we can delete the clean model prototypes
  vector< std::pair< Model*, bool > >::iterator i;
  for ( i = pristine_models_.begin(); i != pristine_models_.end(); ++i )
    if ( ( *i ).first != 0 )
      delete ( *i ).first;

  initialized_ = false;
}

void
Network::init_()
{
  /*
   * We initialise the network with one subnet that is the root of the tree.
   * Note that we MUST NOT call add_node(), since it expects a properly
   * initialized network.
   */
  local_nodes_.reserve( 1 );

  SiblingContainer* root_container =
    static_cast< SiblingContainer* >( siblingcontainer_model->allocate( 0 ) );
  local_nodes_.add_local_node( *root_container );
  root_container->reserve( kernel().vp_manager.get_num_threads() );
  root_container->set_model_id( -1 );

  Model* rootmodel = kernel().model_manager.get_subnet_model();

  for ( index t = 0; t < kernel().vp_manager.get_num_threads(); ++t )
  {
    Node* newnode = rootmodel->allocate( t );
    newnode->set_gid_( 0 );
    newnode->set_model_id( 0 );
    newnode->set_thread( t );
    newnode->set_vp( kernel().vp_manager.thread_to_vp( t ) );
    root_container->push_back( newnode );
  }

  current_ = root_ = static_cast< Subnet* >( ( *root_container ).get_thread_sibling_( 0 ) );

#ifdef HAVE_MUSIC
  music_in_portlist_.clear();
#endif
}

void
Network::init_scheduler_()
{
  assert( initialized_ == false );


  // The following line is executed by all processes, no need to communicate
  // this change in delays.
  min_delay_ = max_delay_ = 1;

  n_sim_procs_ = Communicator::get_num_processes() - n_rec_procs_;

  // explicitly force construction of nodes_vec_ to ensure consistent state
  update_nodes_vec_();

  create_rngs_( true ); // flag that this is a call from the ctr
  create_grng_( true ); // flag that this is a call from the ctr

  initialized_ = true;
}

void
Network::destruct_nodes_()
{
  // We call the destructor for each node excplicitly. This destroys
  // the objects without releasing their memory. Since the Memory is
  // owned by the Model objects, we must not call delete on the Node
  // objects!
  for ( size_t n = 0; n < local_nodes_.size(); ++n )
  {
    Node* node = local_nodes_.get_node_by_index( n );
    assert( node != 0 );
    for ( size_t t = 0; t < node->num_thread_siblings_(); ++t )
      node->get_thread_sibling_( t )->~Node();
    node->~Node();
  }

  local_nodes_.clear();
<<<<<<< HEAD
  node_model_ids_.clear();
=======

  proxy_nodes_.clear();
  dummy_spike_sources_.clear();
}

void
Network::clear_models_( bool called_from_destructor )
{
  // no message on destructor call, may come after MPI_Finalize()
  if ( not called_from_destructor )
    LOG( M_INFO, "Network::clear_models", "Models will be cleared and parameters reset." );

  // We delete all models, which will also delete all nodes. The
  // built-in models will be recovered from the pristine_models_ in
  // init_()
  for ( vector< Model* >::iterator m = models_.begin(); m != models_.end(); ++m )
    if ( *m != 0 )
      delete *m;

  models_.clear();
  modeldict_->clear();
  model_defaults_modified_ = false;
>>>>>>> 4f9c26ba
}

void
Network::reset()
{
  kernel().reset();

  destruct_nodes_();

  kernel().model_manager.reset();

  // We free all Node memory and set the number of threads.
  vector< std::pair< Model*, bool > >::iterator m;
  for ( m = pristine_models_.begin(); m != pristine_models_.end(); ++m )
  {
    // delete all nodes, because cloning the model may have created instances.
    ( *m ).first->clear();
    ( *m ).first->set_threads();
  }

  initialized_ = false;
  kernel().init();
  init_scheduler_();

  connection_manager_.reset();

  init_();
}

void
Network::reset_kernel()
{
  /*
   * TODO: reset() below mixes both destruction of old nodes and
   * configuration of the fresh kernel. set_num_rec_processes() chokes
   * on this, as it expects a kernel without nodes. We now suppress that
   * test manually. Ideally, though, we should split reset() into one
   * part deleting all the old stuff, then perform settings for the
   * fresh kernel, then do remaining initialization.
   */
  kernel().vp_manager.set_num_threads( 1 );
  set_num_rec_processes( 0, true );
  dict_miss_is_error_ = true;

  reset();
}


index Network::add_node( index mod, long_t n ) // no_p
{
  assert( current_ != 0 );
  assert( root_ != 0 );

  if ( mod >= models_.size() )
    throw UnknownModelID( mod );

  if ( n < 1 )
    throw BadProperty();

  const thread n_threads = kernel().vp_manager.get_num_threads();
  assert( n_threads > 0 );

  const index min_gid = local_nodes_.get_max_gid() + 1;
  const index max_gid = min_gid + n;

  Model* model = models_[ mod ];
  assert( model != 0 );

  /* current_ points to the instance of the current subnet on thread 0.
     The following code makes subnet a pointer to the wrapper container
     containing the instances of the current subnet on all threads.
   */
  const index subnet_gid = current_->get_gid();
  Node* subnet_node = local_nodes_.get_node_by_gid( subnet_gid );
  assert( subnet_node != 0 );

  SiblingContainer* subnet_container = dynamic_cast< SiblingContainer* >( subnet_node );
  assert( subnet_container != 0 );
  assert( subnet_container->num_thread_siblings_() == static_cast< size_t >( n_threads ) );
  assert( subnet_container->get_thread_sibling_( 0 ) == current_ );

  if ( max_gid > local_nodes_.max_size() || max_gid < min_gid )
  {
    LOG( M_ERROR, "Network::add:node", "Requested number of nodes will overflow the memory." );
    LOG( M_ERROR, "Network::add:node", "No nodes were created." );
    throw KernelException( "OutOfMemory" );
  }
  kernel().modelrange_manager.add_range( mod, min_gid, max_gid - 1 );

  if ( model->potential_global_receiver() and get_num_rec_processes() > 0 )
  {
    // In this branch we create nodes for all GIDs which are on a local thread
    const int n_per_process = n / get_num_rec_processes();
    const int n_per_thread = n_per_process / n_threads + 1;

    // We only need to reserve memory on the ranks on which we
    // actually create nodes. In this if-branch ---> Only on recording
    // processes
    if ( Communicator::get_rank() >= get_num_sim_processes() )
    {
      local_nodes_.reserve(
        std::ceil( static_cast< double >( max_gid ) / get_num_sim_processes() ) );
      for ( thread t = 0; t < n_threads; ++t )
      {
        // Model::reserve() reserves memory for n ADDITIONAL nodes on thread t
        model->reserve_additional( t, n_per_thread );
      }
    }

    for ( size_t gid = min_gid; gid < max_gid; ++gid )
    {
      const thread vp = kernel().vp_manager.suggest_rec_vp( get_n_gsd() );
      const thread t = kernel().vp_manager.vp_to_thread( vp );

      if ( kernel().vp_manager.is_local_vp( vp ) )
      {
        Node* newnode = model->allocate( t );
        newnode->set_gid_( gid );
        newnode->set_model_id( mod );
        newnode->set_thread( t );
        newnode->set_vp( vp );
        newnode->set_has_proxies( true );
        newnode->set_local_receiver( false );

        local_nodes_.add_local_node( *newnode ); // put into local nodes list

        current_->add_node( newnode ); // and into current subnet, thread 0.
      }
      else
      {
        local_nodes_.add_remote_node( gid ); // ensures max_gid is correct
        current_->add_remote_node( gid, mod );
      }
      increment_n_gsd();
    }
  }

  else if ( model->has_proxies() )
  {
    // In this branch we create nodes for all GIDs which are on a local thread
    const int n_per_process = n / get_num_sim_processes();
    const int n_per_thread = n_per_process / n_threads + 1;

    // We only need to reserve memory on the ranks on which we
    // actually create nodes. In this if-branch ---> Only on
    // simulation processes
    if ( Communicator::get_rank() < get_num_sim_processes() )
    {
      // TODO: This will work reasonably for round-robin. The extra 50 entries are
      //       for subnets and devices.
      local_nodes_.reserve(
        std::ceil( static_cast< double >( max_gid ) / get_num_sim_processes() ) + 50 );
      for ( thread t = 0; t < n_threads; ++t )
      {
        // Model::reserve() reserves memory for n ADDITIONAL nodes on thread t
        // reserves at least one entry on each thread, nobody knows why
        model->reserve_additional( t, n_per_thread );
      }
    }

    for ( size_t gid = min_gid; gid < max_gid; ++gid )
    {
      const thread vp = kernel().vp_manager.suggest_vp( gid );
      const thread t = kernel().vp_manager.vp_to_thread( vp );

      if ( kernel().vp_manager.is_local_vp( vp ) )
      {
        Node* newnode = model->allocate( t );
        newnode->set_gid_( gid );
        newnode->set_model_id( mod );
        newnode->set_thread( t );
        newnode->set_vp( vp );

        local_nodes_.add_local_node( *newnode ); // put into local nodes list
        current_->add_node( newnode );           // and into current subnet, thread 0.
      }
      else
      {
        local_nodes_.add_remote_node( gid ); // ensures max_gid is correct
        current_->add_remote_node( gid, mod );
      }
    }
  }
  else if ( !model->one_node_per_process() )
  {
    // We allocate space for n containers which will hold the threads
    // sorted. We use SiblingContainers to store the instances for
    // each thread to exploit the very efficient memory allocation for
    // nodes.
    //
    // These containers are registered in the global nodes_ array to
    // provide access to the instances both for manipulation by SLI
    // functions and so that Network::calibrate() can discover the
    // instances and register them for updating.
    //
    // The instances are also registered with the instance of the
    // current subnet for the thread to which the created instance
    // belongs. This is mainly important so that the subnet structure
    // is preserved on all VPs.  Node enumeration is done on by the
    // registration with the per-thread instances.
    //
    // The wrapper container can be addressed under the GID assigned
    // to no-proxy node created. If this no-proxy node is NOT a
    // container (e.g. a device), then each instance can be retrieved
    // by giving the respective thread-id to get_node(). Instances of
    // SiblingContainers cannot be addressed individually.
    //
    // The allocation of the wrapper containers is spread over threads
    // to balance memory load.
    size_t container_per_thread = n / n_threads + 1;

    // since we create the n nodes on each thread, we reserve the full load.
    for ( thread t = 0; t < n_threads; ++t )
    {
      model->reserve_additional( t, n );
      siblingcontainer_model->reserve_additional( t, container_per_thread );
      static_cast< Subnet* >( subnet_container->get_thread_sibling_( t ) )->reserve( n );
    }

    // The following loop creates n nodes. For each node, a wrapper is created
    // and filled with one instance per thread, in total n * n_thread nodes in
    // n wrappers.
    local_nodes_.reserve(
      std::ceil( static_cast< double >( max_gid ) / get_num_sim_processes() ) + 50 );
    for ( index gid = min_gid; gid < max_gid; ++gid )
    {
      thread thread_id = kernel().vp_manager.vp_to_thread( kernel().vp_manager.suggest_vp( gid ) );

      // Create wrapper and register with nodes_ array.
      SiblingContainer* container =
        static_cast< SiblingContainer* >( siblingcontainer_model->allocate( thread_id ) );
      container->set_model_id(
        -1 ); // mark as pseudo-container wrapping replicas, see reset_network()
      container->reserve( n_threads ); // space for one instance per thread
      container->set_gid_( gid );
      local_nodes_.add_local_node( *container );

      // Generate one instance of desired model per thread
      for ( thread t = 0; t < n_threads; ++t )
      {
        Node* newnode = model->allocate( t );
        newnode->set_gid_( gid ); // all instances get the same global id.
        newnode->set_model_id( mod );
        newnode->set_thread( t );
        newnode->set_vp( kernel().vp_manager.thread_to_vp( t ) );

        // Register instance with wrapper
        // container has one entry for each thread
        container->push_back( newnode );

        // Register instance with per-thread instance of enclosing subnet.
        static_cast< Subnet* >( subnet_container->get_thread_sibling_( t ) )->add_node( newnode );
      }
    }
  }
  else
  {
    // no proxies and one node per process
    // this is used by MUSIC proxies
    // Per r9700, this case is only relevant for music_*_proxy models,
    // which have a single instance per MPI process.
    for ( index gid = min_gid; gid < max_gid; ++gid )
    {
      Node* newnode = model->allocate( 0 );
      newnode->set_gid_( gid );
      newnode->set_model_id( mod );
      newnode->set_thread( 0 );
      newnode->set_vp( kernel().vp_manager.thread_to_vp( 0 ) );

      // Register instance
      local_nodes_.add_local_node( *newnode );

      // and into current subnet, thread 0.
      current_->add_node( newnode );
    }
  }

  // set off-grid spike communication if necessary
  if ( model->is_off_grid() )
  {
    kernel().event_delivery_manager.set_off_grid_communication( true );
    LOG( M_INFO,
      "network::add_node",
      "Neuron models emitting precisely timed spikes exist: "
      "the kernel property off_grid_spiking has been set to true.\n\n"
      "NOTE: Mixing precise-spiking and normal neuron models may "
      "lead to inconsistent results." );
  }

  return max_gid - 1;
}

void
Network::restore_nodes( const ArrayDatum& node_list )
{
  Subnet* root = get_cwn();
  const index gid_offset = size() - 1;
  Token* first = node_list.begin();
  const Token* end = node_list.end();
  if ( first == end )
    return;

  // We need to know the first and hopefully smallest GID to identify
  // if a parent is in or outside the range of restored nodes.
  // So we retrieve it here, from the first element of the node_list, assuming that
  // the node GIDs are in ascending order.
  DictionaryDatum node_props = getValue< DictionaryDatum >( *first );
  const index min_gid = ( *node_props )[ names::global_id ];

  for ( Token* node_t = first; node_t != end; ++node_t )
  {
    DictionaryDatum node_props = getValue< DictionaryDatum >( *node_t );
    std::string model_name = ( *node_props )[ names::model ];
    index model_id = get_model_id( model_name.c_str() );
    index parent_gid = ( *node_props )[ names::parent ];
    index local_parent_gid = parent_gid;
    if ( parent_gid >= min_gid )      // if the parent is one of the restored nodes
      local_parent_gid += gid_offset; // we must add the gid_offset
    go_to( local_parent_gid );
    index node_gid = add_node( model_id );
    Node* node_ptr = get_node( node_gid );
    // we call directly set_status on the node
    // to bypass checking of unused dictionary items.
    node_ptr->set_status_base( node_props );
  }
  current_ = root;
}

void
Network::init_state( index GID )
{
  Node* n = get_node( GID );
  if ( n == 0 )
    throw UnknownNode( GID );

  n->init_state();
}

void
Network::go_to( index n )
{
  if ( Subnet* target = dynamic_cast< Subnet* >( get_node( n ) ) )
    current_ = target;
  else
    throw SubnetExpected();
}

Node* Network::get_node( index n, thread thr ) // no_p
{
  Node* node = local_nodes_.get_node_by_gid( n );
  if ( node == 0 )
  {
    return proxy_nodes_[ thr ].at( kernel().modelrange_manager.get_model_id( n ) );
  }

  if ( node->num_thread_siblings_() == 0 )
    return node; // plain node

  if ( thr < 0 || thr >= static_cast< thread >( node->num_thread_siblings_() ) )
    throw UnknownNode();

  return node->get_thread_sibling_( thr );
}

const SiblingContainer*
Network::get_thread_siblings( index n ) const
{
  Node* node = local_nodes_.get_node_by_gid( n );
  if ( node->num_thread_siblings_() == 0 )
    throw NoThreadSiblingsAvailable( n );
  const SiblingContainer* siblings = dynamic_cast< SiblingContainer* >( node );
  assert( siblings != 0 );

  return siblings;
}

<<<<<<< HEAD
void
Network::simulate( Time const& t )
{
  assert( initialized_ );

  t_real_ = 0;
  t_slice_begin_ = timeval();
  t_slice_end_ = timeval();

  if ( t == Time::ms( 0.0 ) )
    return;

  if ( t < Time::step( 1 ) )
  {
    LOG( M_ERROR,
      "Network::simulate",
      String::compose(
           "Simulation time must be >= %1 ms (one time step).", Time::get_resolution().get_ms() ) );
    throw KernelException();
  }

  if ( t.is_finite() )
  {
    Time time1 = clock_ + t;
    if ( !time1.is_finite() )
    {
      std::string msg = String::compose(
        "A clock overflow will occur after %1 of %2 ms. Please reset network "
        "clock first!",
        ( Time::max() - clock_ ).get_ms(),
        t.get_ms() );
      LOG( M_ERROR, "Network::simulate", msg );
      throw KernelException();
    }
  }
  else
  {
    std::string msg = String::compose(
      "The requested simulation time exceeds the largest time NEST can handle "
      "(T_max = %1 ms). Please use a shorter time!",
      Time::max().get_ms() );
    LOG( M_ERROR, "Network::simulate", msg );
    throw KernelException();
  }

  to_do_ += t.get_steps();
  to_do_total_ = to_do_;

  prepare_simulation();

  // from_step_ is not touched here.  If we are at the beginning
  // of a simulation, it has been reset properly elsewhere.  If
  // a simulation was ended and is now continued, from_step_ will
  // have the proper value.  to_step_ is set as in advance_time().

  delay end_sim = from_step_ + to_do_;
  if ( min_delay_ < end_sim )
    to_step_ = min_delay_; // update to end of time slice
  else
    to_step_ = end_sim; // update to end of simulation time

  // Warn about possible inconsistencies, see #504.
  // This test cannot come any earlier, because we first need to compute min_delay_
  // above.
  if ( t.get_steps() % min_delay_ != 0 )
    LOG( M_WARNING,
      "Network::simulate",
      "The requested simulation time is not an integer multiple of the minimal delay in the "
      "network. "
      "This may result in inconsistent results under the following conditions: (i) A network "
      "contains "
      "more than one source of randomness, e.g., two different poisson_generators, and (ii) "
      "Simulate "
      "is called repeatedly with simulation times that are not multiples of the minimal delay." );

  resume();

  finalize_simulation();
}

void
Network::resume()
{
  assert( initialized_ );

  terminate_ = false;

  if ( to_do_ == 0 )
    return;

  if ( print_time_ )
  {
    std::cout << std::endl;
    print_progress_();
  }

  simulating_ = true;
  simulated_ = true;

#ifndef _OPENMP
  if ( n_threads_ > 1 )
  {
    LOG( M_ERROR, "Network::resume", "No multithreading available, using single threading" );
  }
#endif

  update();

  simulating_ = false;

  if ( print_time_ )
    std::cout << std::endl;

  Communicator::synchronize();

  if ( terminate_ )
  {
    LOG( M_ERROR, "Network::resume", "Exiting on error or user signal." );
    LOG( M_ERROR, "Network::resume", "Network: Use 'ResumeSimulation' to resume." );

    if ( SLIsignalflag != 0 )
    {
      SystemSignal signal( SLIsignalflag );
      SLIsignalflag = 0;
      throw signal;
    }
    else
      throw SimulationError();
  }

  LOG( M_INFO, "Network::resume", "Simulation finished." );
}

=======
>>>>>>> 4f9c26ba
void
Network::memory_info()
{
  std::cout.setf( std::ios::left );
  std::vector< index > idx( models_.size() );

  for ( index i = 0; i < models_.size(); ++i )
    idx[ i ] = i;

  std::sort( idx.begin(), idx.end(), ModelComp( models_ ) );

  std::string sep( "--------------------------------------------------" );

  std::cout << sep << std::endl;
  std::cout << std::setw( 25 ) << "Name" << std::setw( 13 ) << "Capacity" << std::setw( 13 )
            << "Available" << std::endl;
  std::cout << sep << std::endl;

  for ( index i = 0; i < models_.size(); ++i )
  {
    Model* mod = models_[ idx[ i ] ];
    if ( mod->mem_capacity() != 0 )
      std::cout << std::setw( 25 ) << mod->get_name() << std::setw( 13 )
                << mod->mem_capacity() * mod->get_element_size() << std::setw( 13 )
                << mod->mem_available() * mod->get_element_size() << std::endl;
  }

  std::cout << sep << std::endl;
  std::cout.unsetf( std::ios::left );
}

void
Network::print( index p, int depth )
{
  Subnet* target = dynamic_cast< Subnet* >( get_node( p ) );
  if ( target != NULL )
    std::cout << target->print_network( depth + 1, 0 );
  else
    throw SubnetExpected();
}

void
Network::set_status( index gid, const DictionaryDatum& d )
{
  // we first handle normal nodes, except the root (GID 0)
  if ( gid > 0 )
  {
    Node* target = local_nodes_.get_node_by_gid( gid );
    if ( target != 0 )
    {
      // node is local
      if ( target->num_thread_siblings_() == 0 )
        set_status_single_node_( *target, d );
      else
        for ( size_t t = 0; t < target->num_thread_siblings_(); ++t )
        {
          // non-root container for devices without proxies and subnets
          // we iterate over all threads
          assert( target->get_thread_sibling_( t ) != 0 );
          set_status_single_node_( *( target->get_thread_sibling_( t ) ), d );
        }
    }
    return;
  }

  /* Code below is executed only for the root node, gid == 0

     In this case, we must
     - set scheduler properties
     - set properties for the compound representing each thread

     The main difficulty here is to handle the access control for
     dictionary items, since the dictionary is read in several places.

     We proceed as follows:
     - clear access flags
     - set scheduler properties; this must be first, anyways
     - at this point, all non-compound property flags are marked accessed
     - loop over all per-thread compounds
     - the first per-thread compound will flag all compound properties as read
     - now, all dictionary entries must be flagged as accessed, otherwise the
       dictionary contains unknown entries. Thus, set_status_single_node_
       will not throw an exception
     - since all items in the root node are of type Compound, all read the same
       properties and we can leave the access flags set
   */
  d->clear_access_flags();

  // former scheduler_.set_status( d ); start
  // careful, this may invalidate all node pointers!
  assert( initialized_ );

  kernel().set_status( d );


  // have those two for later asking, whether threads have changed:
  long n_threads;
  bool n_threads_updated = updateValue< long >( d, "local_num_threads", n_threads );



  // set RNGs --- MUST come after n_threads_ is updated
  if ( d->known( "rngs" ) )
  {
    // this array contains pre-seeded RNGs, so they can be used
    // directly, no seeding required
    ArrayDatum* ad = dynamic_cast< ArrayDatum* >( ( *d )[ "rngs" ].datum() );
    if ( ad == 0 )
      throw BadProperty();

    // n_threads_ is the new value after a change of the number of
    // threads
    if ( ad->size() != ( size_t )( kernel().vp_manager.get_num_virtual_processes() ) )
    {
      LOG( M_ERROR,
        "Network::set_status",
        "Number of RNGs must equal number of virtual processes (threads*processes). RNGs "
        "unchanged." );
      throw DimensionMismatch(
        ( size_t )( kernel().vp_manager.get_num_virtual_processes() ), ad->size() );
    }

    // delete old generators, insert new generators this code is
    // robust under change of thread number in this call to
    // set_status, as long as it comes AFTER n_threads_ has been
    // upated
    rng_.clear();
    for ( index i = 0; i < ad->size(); ++i )
      if ( kernel().vp_manager.is_local_vp( i ) )
        rng_.push_back(
          getValue< librandom::RngDatum >( ( *ad )[ kernel().vp_manager.suggest_vp( i ) ] ) );
  }
  else if ( n_threads_updated && size() == 0 )
  {
    LOG( M_WARNING, "Network::set_status", "Equipping threads with new default RNGs" );
    create_rngs_();
  }

  if ( d->known( "rng_seeds" ) )
  {
    ArrayDatum* ad = dynamic_cast< ArrayDatum* >( ( *d )[ "rng_seeds" ].datum() );
    if ( ad == 0 )
      throw BadProperty();

    if ( ad->size() != ( size_t )( kernel().vp_manager.get_num_virtual_processes() ) )
    {
      LOG( M_ERROR,
        "Network::set_status",
        "Number of seeds must equal number of virtual processes (threads*processes). RNGs "
        "unchanged." );
      throw DimensionMismatch(
        ( size_t )( kernel().vp_manager.get_num_virtual_processes() ), ad->size() );
    }

    // check if seeds are unique
    std::set< ulong_t > seedset;
    for ( index i = 0; i < ad->size(); ++i )
    {
      long s = ( *ad )[ i ]; // SLI has no ulong tokens
      if ( !seedset.insert( s ).second )
      {
        LOG( M_WARNING, "Network::set_status", "Seeds are not unique across threads!" );
        break;
      }
    }

    // now apply seeds, resets generators automatically
    for ( index i = 0; i < ad->size(); ++i )
    {
      long s = ( *ad )[ i ];

      if ( kernel().vp_manager.is_local_vp( i ) )
        rng_[ kernel().vp_manager.vp_to_thread( kernel().vp_manager.suggest_vp( i ) ) ]->seed( s );

      rng_seeds_[ i ] = s;
    }
  } // if rng_seeds

  // set GRNG
  if ( d->known( "grng" ) )
  {
    // pre-seeded grng that can be used directly, no seeding required
    updateValue< librandom::RngDatum >( d, "grng", grng_ );
  }
  else if ( n_threads_updated && size() == 0 )
  {
    LOG( M_WARNING, "Network::set_status", "Equipping threads with new default GRNG" );
    create_grng_();
  }

  if ( d->known( "grng_seed" ) )
  {
    const long gseed = getValue< long >( d, "grng_seed" );

    // check if grng seed is unique with respect to rng seeds
    // if grng_seed and rng_seeds given in one SetStatus call
    std::set< ulong_t > seedset;
    seedset.insert( gseed );
    if ( d->known( "rng_seeds" ) )
    {
      ArrayDatum* ad_rngseeds = dynamic_cast< ArrayDatum* >( ( *d )[ "rng_seeds" ].datum() );
      if ( ad_rngseeds == 0 )
        throw BadProperty();
      for ( index i = 0; i < ad_rngseeds->size(); ++i )
      {
        const long vpseed = ( *ad_rngseeds )[ i ]; // SLI has no ulong tokens
        if ( !seedset.insert( vpseed ).second )
        {
          LOG( M_WARNING, "Network::set_status", "Seeds are not unique across threads!" );
          break;
        }
      }
    }
    // now apply seed, resets generator automatically
    grng_seed_ = gseed;
    grng_->seed( gseed );

  } // if grng_seed
  // former scheduler_.set_status( d ); end

  updateValue< bool >( d, "dict_miss_is_error", dict_miss_is_error_ );

  std::string tmp;
  if ( !d->all_accessed( tmp ) ) // proceed only if there are unaccessed items left
  {
    // Fetch the target pointer here. We cannot do it above, since
    // Network::set_status() may modify the root compound if the number
    // of threads changes. HEP, 2008-10-20
    Node* target = local_nodes_.get_node_by_gid( gid );
    assert( target != 0 );

    for ( size_t t = 0; t < target->num_thread_siblings_(); ++t )
    {
      // Root container for per-thread subnets. We must prevent clearing of access
      // flags before each compound's properties are set by passing false as last arg
      // we iterate over all threads
      assert( target->get_thread_sibling_( t ) != 0 );
      set_status_single_node_( *( target->get_thread_sibling_( t ) ), d, false );
    }
  }
}

void
Network::set_status_single_node_( Node& target, const DictionaryDatum& d, bool clear_flags )
{
  // proxies have no properties
  if ( !target.is_proxy() )
  {
    if ( clear_flags )
      d->clear_access_flags();
    target.set_status_base( d );
    std::string missed;
    if ( !d->all_accessed( missed ) )
    {
      if ( dict_miss_is_error() )
        throw UnaccessedDictionaryEntry( missed );
      else
        LOG( M_WARNING, "Network::set_status", ( "Unread dictionary entries: " + missed ).c_str() );
    }
  }
}

DictionaryDatum
Network::get_status( index idx )
{
  Node* target = get_node( idx );
  assert( target != 0 );
  assert( initialized_ );

  DictionaryDatum d = target->get_status_base();

  if ( target == root_ )
  {
    // former scheduler_.get_status( d ) start
    kernel().get_status( d );

    def< long >( d, "num_processes", Communicator::get_num_processes() );

    def< double >( d, "tics_per_ms", Time::get_tics_per_ms() );
    def< double >( d, "resolution", Time::get_resolution().get_ms() );

    update_delay_extrema_();
    def< double >( d, "min_delay", Time( Time::step( min_delay_ ) ).get_ms() );
    def< double >( d, "max_delay", Time( Time::step( max_delay_ ) ).get_ms() );

    def< double >( d, "ms_per_tic", Time::get_ms_per_tic() );
    def< double >( d, "tics_per_ms", Time::get_tics_per_ms() );
    def< long >( d, "tics_per_step", Time::get_tics_per_step() );

    def< double >( d, "T_min", Time::min().get_ms() );
    def< double >( d, "T_max", Time::max().get_ms() );

    ( *d )[ "rng_seeds" ] = Token( rng_seeds_ );
    def< long >( d, "grng_seed", grng_seed_ );
    def< long >( d, "send_buffer_size", Communicator::get_send_buffer_size() );
    def< long >( d, "receive_buffer_size", Communicator::get_recv_buffer_size() );
    // former scheduler_.get_status( d ) end

    connection_manager_.get_status( d );

    ( *d )[ "network_size" ] = size();
    ( *d )[ "dict_miss_is_error" ] = dict_miss_is_error_;

    std::map< long, size_t > sna_cts = local_nodes_.get_step_ctr();
    DictionaryDatum cdict( new Dictionary );
    for ( std::map< long, size_t >::const_iterator cit = sna_cts.begin(); cit != sna_cts.end();
          ++cit )
    {
      std::stringstream s;
      s << cit->first;
      ( *cdict )[ s.str() ] = cit->second;
    }
  }
  return d;
}

// gid node thread syn delay weight
void
Network::connect( index sgid,
  Node* target,
  thread target_thread,
  index syn,
  double_t d,
  double_t w )
{
  Node* const source = get_node( sgid, target_thread );

  // normal nodes and devices with proxies
  if ( target->has_proxies() )
  {
    connection_manager_.connect( *source, *target, sgid, target_thread, syn, d, w );
  }
  else if ( target->local_receiver() ) // normal devices
  {
    if ( source->is_proxy() )
      return;

    if ( ( source->get_thread() != target_thread ) && ( source->has_proxies() ) )
    {
      target_thread = source->get_thread();
      target = get_node( target->get_gid(), target_thread );
    }

    connection_manager_.connect( *source, *target, sgid, target_thread, syn, d, w );
  }
  else // globally receiving devices iterate over all target threads
  {
    if ( !source->has_proxies() ) // we do not allow to connect a device to a global receiver at the
                                  // moment
      return;
    const thread n_threads = kernel().vp_manager.get_num_threads();
    for ( thread t = 0; t < n_threads; t++ )
    {
      target = get_node( target->get_gid(), t );
      connection_manager_.connect( *source, *target, sgid, t, syn, d, w );
    }
  }
}

// gid node thread syn dict delay weight
void
Network::connect( index sgid,
  Node* target,
  thread target_thread,
  index syn,
  DictionaryDatum& params,
  double_t d,
  double_t w )
{
  Node* const source = get_node( sgid, target_thread );

  // normal nodes and devices with proxies
  if ( target->has_proxies() )
  {
    connection_manager_.connect( *source, *target, sgid, target_thread, syn, params, d, w );
  }
  else if ( target->local_receiver() ) // normal devices
  {
    if ( source->is_proxy() )
      return;

    if ( ( source->get_thread() != target_thread ) && ( source->has_proxies() ) )
    {
      target_thread = source->get_thread();
      target = get_node( target->get_gid(), target_thread );
    }

    connection_manager_.connect( *source, *target, sgid, target_thread, syn, params, d, w );
  }
  else // globally receiving devices iterate over all target threads
  {
    if ( !source->has_proxies() ) // we do not allow to connect a device to a global receiver at the
                                  // moment
      return;
    const thread n_threads = kernel().vp_manager.get_num_threads();
    for ( thread t = 0; t < n_threads; t++ )
    {
      target = get_node( target->get_gid(), t );
      connection_manager_.connect( *source, *target, sgid, t, syn, params, d, w );
    }
  }
}

// gid gid dict
bool
Network::connect( index source_id, index target_id, DictionaryDatum& params, index syn )
{

  if ( !is_local_gid( target_id ) )
    return false;

  Node* target_ptr = get_node( target_id );

  // target_thread defaults to 0 for devices
  thread target_thread = target_ptr->get_thread();

  Node* source_ptr = get_node( source_id, target_thread );

  // normal nodes and devices with proxies
  if ( target_ptr->has_proxies() )
  {
    connection_manager_.connect( *source_ptr, *target_ptr, source_id, target_thread, syn, params );
  }
  else if ( target_ptr->local_receiver() ) // normal devices
  {
    if ( source_ptr->is_proxy() )
      return false;

    if ( ( source_ptr->get_thread() != target_thread ) && ( source_ptr->has_proxies() ) )
    {
      target_thread = source_ptr->get_thread();
      target_ptr = get_node( target_id, target_thread );
    }

    connection_manager_.connect( *source_ptr, *target_ptr, source_id, target_thread, syn, params );
  }
  else // globally receiving devices iterate over all target threads
  {
    if ( !source_ptr->has_proxies() ) // we do not allow to connect a device to a global receiver at
                                      // the moment
      return false;
    const thread n_threads = kernel().vp_manager.get_num_threads();
    for ( thread t = 0; t < n_threads; t++ )
    {
      target_ptr = get_node( target_id, t );
      connection_manager_.connect( *source_ptr, *target_ptr, source_id, t, syn, params );
    }
  }

  // We did not exit prematurely due to proxies, so we have connected.
  return true;
}

// -----------------------------------------------------------------------------

void
Network::divergent_connect( index source_id,
  const TokenArray target_ids,
  const TokenArray weights,
  const TokenArray delays,
  index syn )
{
  bool complete_wd_lists = ( target_ids.size() == weights.size() && weights.size() != 0
    && weights.size() == delays.size() );
  bool short_wd_lists =
    ( target_ids.size() != weights.size() && weights.size() == 1 && delays.size() == 1 );
  bool no_wd_lists = ( weights.size() == 0 && delays.size() == 0 );

  // check if we have consistent lists for weights and delays
  if ( !( complete_wd_lists || short_wd_lists || no_wd_lists ) )
  {
    LOG( M_ERROR,
      "DivergentConnect",
      "If explicitly specified, weights and delays must be either doubles or lists of "
      "equal size. If given as lists, their size must be 1 or the same size as targets." );
    throw DimensionMismatch();
  }

  Node* source = get_node( source_id );

  Subnet* source_comp = dynamic_cast< Subnet* >( source );
  if ( source_comp != 0 )
  {
    LOG( M_INFO, "DivergentConnect", "Source ID is a subnet; I will iterate it." );

    // collect all leaves in source subnet, then divergent-connect each leaf
    LocalLeafList local_sources( *source_comp );
    vector< Communicator::NodeAddressingData > global_sources;
    nest::Communicator::communicate( local_sources, global_sources );
    for ( vector< Communicator::NodeAddressingData >::iterator src = global_sources.begin();
          src != global_sources.end();
          ++src )
      divergent_connect( src->get_gid(), target_ids, weights, delays, syn );

    return;
  }

  // We retrieve pointers for all targets, this implicitly checks if they
  // exist and throws UnknownNode if not.
  std::vector< Node* > targets;
  targets.reserve( target_ids.size() );

  // only bother with local targets - is_local_gid is cheaper than get_node()
  for ( index i = 0; i < target_ids.size(); ++i )
  {
    index gid = getValue< long >( target_ids[ i ] );
    if ( is_local_gid( gid ) )
      targets.push_back( get_node( gid ) );
  }

  for ( index i = 0; i < targets.size(); ++i )
  {
    thread target_thread = targets[ i ]->get_thread();

    if ( source->get_thread() != target_thread )
      source = get_node( source_id, target_thread );

    if ( !targets[ i ]->has_proxies() && source->is_proxy() )
      continue;

    try
    {
      if ( complete_wd_lists )
        connection_manager_.connect( *source,
          *targets[ i ],
          source_id,
          target_thread,
          syn,
          delays.get( i ),
          weights.get( i ) );
      else if ( short_wd_lists )
        connection_manager_.connect( *source,
          *targets[ i ],
          source_id,
          target_thread,
          syn,
          delays.get( 0 ),
          weights.get( 0 ) );
      else
        connection_manager_.connect( *source, *targets[ i ], source_id, target_thread, syn );
    }
    catch ( IllegalConnection& e )
    {
      std::string msg = String::compose(
        "Target with ID %1 does not support the connection. "
        "The connection will be ignored.",
        targets[ i ]->get_gid() );
      if ( !e.message().empty() )
        msg += "\nDetails: " + e.message();
      LOG( M_WARNING, "DivergentConnect", msg.c_str() );
      continue;
    }
    catch ( UnknownReceptorType& e )
    {
      std::string msg = String::compose(
        "In Connection from global source ID %1 to target ID %2: "
        "Target does not support requested receptor type. "
        "The connection will be ignored",
        source->get_gid(),
        targets[ i ]->get_gid() );
      if ( !e.message().empty() )
        msg += "\nDetails: " + e.message();
      LOG( M_WARNING, "DivergentConnect", msg.c_str() );
      continue;
    }
    catch ( TypeMismatch& e )
    {
      std::string msg = String::compose(
        "In Connection from global source ID %1 to target ID %2: "
        "Expect source and weights of type double. "
        "The connection will be ignored",
        source->get_gid(),
        targets[ i ]->get_gid() );
      if ( !e.message().empty() )
        msg += "\nDetails: " + e.message();
      LOG( M_WARNING, "DivergentConnect", msg.c_str() );
      continue;
    }
  }
}

// -----------------------------------------------------------------------------


void
Network::divergent_connect( index source_id, DictionaryDatum pars, index syn )
{
  // We extract the parameters from the dictionary explicitly since getValue() for DoubleVectorDatum
  // copies the data into an array, from which the data must then be copied once more.
  DictionaryDatum par_i( new Dictionary() );
  Dictionary::iterator di_s, di_t;

  // To save time, we first create the parameter dictionary for connect(), then we copy
  // all keys from the original dictionary into the parameter dictionary.
  // We can the later use iterators to change the values inside the parameter dictionary,
  // rather than using the lookup operator.
  // We also do the parameter checking here so that we can later use unsafe operations.
  for ( di_s = ( *pars ).begin(); di_s != ( *pars ).end(); ++di_s )
  {
    par_i->insert( di_s->first, Token( new DoubleDatum() ) );
    DoubleVectorDatum const* tmp = dynamic_cast< DoubleVectorDatum* >( di_s->second.datum() );
    if ( tmp == 0 )
    {

      std::string msg = String::compose(
        "Parameter '%1' must be a DoubleVectorArray or numpy.array. ", di_s->first.toString() );
      LOG( M_DEBUG, "DivergentConnect", msg );
      LOG( M_DEBUG, "DivergentConnect", "Trying to convert, but this takes time." );

      IntVectorDatum const* tmpint = dynamic_cast< IntVectorDatum* >( di_s->second.datum() );
      if ( tmpint )
      {
        std::vector< double >* data =
          new std::vector< double >( ( *tmpint )->begin(), ( *tmpint )->end() );
        DoubleVectorDatum* dvd = new DoubleVectorDatum( data );
        di_s->second = dvd;
        continue;
      }
      ArrayDatum* ad = dynamic_cast< ArrayDatum* >( di_s->second.datum() );
      if ( ad )
      {
        std::vector< double >* data = new std::vector< double >;
        ad->toVector( *data );
        DoubleVectorDatum* dvd = new DoubleVectorDatum( data );
        di_s->second = dvd;
      }
      else
        throw TypeMismatch( DoubleVectorDatum().gettypename().toString() + " or "
            + ArrayDatum().gettypename().toString(),
          di_s->second.datum()->gettypename().toString() );
    }
  }

  const Token target_t = pars->lookup2( names::target );
  DoubleVectorDatum const* ptarget_ids = static_cast< DoubleVectorDatum* >( target_t.datum() );
  const std::vector< double >& target_ids( **ptarget_ids );

  const Token weight_t = pars->lookup2( names::weight );
  DoubleVectorDatum const* pweights = static_cast< DoubleVectorDatum* >( weight_t.datum() );
  const std::vector< double >& weights( **pweights );

  const Token delay_t = pars->lookup2( names::delay );
  DoubleVectorDatum const* pdelays = static_cast< DoubleVectorDatum* >( delay_t.datum() );
  const std::vector< double >& delays( **pdelays );


  bool complete_wd_lists =
    ( target_ids.size() == weights.size() && weights.size() == delays.size() );
  // check if we have consistent lists for weights and delays
  if ( !complete_wd_lists )
  {
    LOG(
      M_ERROR, "DivergentConnect", "All lists in the paramter dictionary must be of equal size." );
    throw DimensionMismatch();
  }

  Node* source = get_node( source_id );

  Subnet* source_comp = dynamic_cast< Subnet* >( source );
  if ( source_comp != 0 )
  {
    LOG( M_INFO, "DivergentConnect", "Source ID is a subnet; I will iterate it." );

    // collect all leaves in source subnet, then divergent-connect each leaf
    LocalLeafList local_sources( *source_comp );
    vector< Communicator::NodeAddressingData > global_sources;
    nest::Communicator::communicate( local_sources, global_sources );
    for ( vector< Communicator::NodeAddressingData >::iterator src = global_sources.begin();
          src != global_sources.end();
          ++src )
      divergent_connect( src->get_gid(), pars, syn );

    return;
  }

  size_t n_targets = target_ids.size();
  for ( index i = 0; i < n_targets; ++i )
  {
    try
    {
      get_node( target_ids[ i ] );
    }
    catch ( UnknownNode& e )
    {
      std::string msg = String::compose(
        "Target with ID %1 does not exist. "
        "The connection will be ignored.",
        target_ids[ i ] );
      if ( !e.message().empty() )
        msg += "\nDetails: " + e.message();
      LOG( M_WARNING, "DivergentConnect", msg.c_str() );
      continue;
    }

    // here we fill a parameter dictionary with the values of the current loop index.
    for ( di_s = ( *pars ).begin(), di_t = par_i->begin(); di_s != ( *pars ).end(); ++di_s, ++di_t )
    {
      DoubleVectorDatum const* tmp = static_cast< DoubleVectorDatum* >( di_s->second.datum() );
      const std::vector< double >& tmpvec = **tmp;
      DoubleDatum* dd = static_cast< DoubleDatum* >( di_t->second.datum() );
      ( *dd ) = tmpvec[ i ]; // We assign the double directly into the double datum.
    }

    try
    {
      connect( source_id, target_ids[ i ], par_i, syn );
    }
    catch ( UnexpectedEvent& e )
    {
      std::string msg = String::compose(
        "Target with ID %1 does not support the connection. "
        "The connection will be ignored.",
        target_ids[ i ] );
      if ( !e.message().empty() )
        msg += "\nDetails: " + e.message();
      LOG( M_WARNING, "DivergentConnect", msg.c_str() );
      continue;
    }
    catch ( IllegalConnection& e )
    {
      std::string msg = String::compose(
        "Target with ID %1 does not support the connection. "
        "The connection will be ignored.",
        target_ids[ i ] );
      if ( !e.message().empty() )
        msg += "\nDetails: " + e.message();
      LOG( M_WARNING, "DivergentConnect", msg.c_str() );
      continue;
    }
    catch ( UnknownReceptorType& e )
    {
      std::string msg = String::compose(
        "In Connection from global source ID %1 to target ID %2: "
        "Target does not support requested receptor type. "
        "The connection will be ignored",
        source_id,
        target_ids[ i ] );
      if ( !e.message().empty() )
        msg += "\nDetails: " + e.message();
      LOG( M_WARNING, "DivergentConnect", msg.c_str() );
      continue;
    }
  }
}


void
Network::random_divergent_connect( index source_id,
  const TokenArray target_ids,
  index n,
  const TokenArray weights,
  const TokenArray delays,
  bool allow_multapses,
  bool allow_autapses,
  index syn )
{
  Node* source = get_node( source_id );

  // check if we have consistent lists for weights and delays
  if ( !( weights.size() == n || weights.size() == 0 ) && ( weights.size() == delays.size() ) )
  {
    LOG( M_ERROR, "RandomDivergentConnect", "weights and delays must be lists of size n." );
    throw DimensionMismatch();
  }

  Subnet* source_comp = dynamic_cast< Subnet* >( source );
  if ( source_comp != 0 )
  {
    LOG( M_INFO, "RandomDivergentConnect", "Source ID is a subnet; I will iterate it." );

    // collect all leaves in source subnet, then divergent-connect each leaf
    LocalLeafList local_sources( *source_comp );
    vector< Communicator::NodeAddressingData > global_sources;
    nest::Communicator::communicate( local_sources, global_sources );

    for ( vector< Communicator::NodeAddressingData >::iterator src = global_sources.begin();
          src != global_sources.end();
          ++src )
      random_divergent_connect(
        src->get_gid(), target_ids, n, weights, delays, allow_multapses, allow_autapses, syn );

    return;
  }

  librandom::RngPtr rng = get_grng();

  TokenArray chosen_targets;

  std::set< long > ch_ids; // ch_ids used for multapses identification

  long n_rnd = target_ids.size();

  for ( size_t j = 0; j < n; ++j )
  {
    long t_id;

    do
    {
      t_id = rng->ulrand( n_rnd );
    } while ( ( !allow_autapses && ( ( index ) target_ids.get( t_id ) ) == source_id )
      || ( !allow_multapses && ch_ids.find( t_id ) != ch_ids.end() ) );

    if ( !allow_multapses )
      ch_ids.insert( t_id );

    chosen_targets.push_back( target_ids.get( t_id ) );
  }

  divergent_connect( source_id, chosen_targets, weights, delays, syn );
}

// -----------------------------------------------------------------------------

void
Network::convergent_connect( const TokenArray source_ids,
  index target_id,
  const TokenArray weights,
  const TokenArray delays,
  index syn )
{
  bool complete_wd_lists = ( source_ids.size() == weights.size() && weights.size() != 0
    && weights.size() == delays.size() );
  bool short_wd_lists =
    ( source_ids.size() != weights.size() && weights.size() == 1 && delays.size() == 1 );
  bool no_wd_lists = ( weights.size() == 0 && delays.size() == 0 );

  // check if we have consistent lists for weights and delays
  if ( !( complete_wd_lists || short_wd_lists || no_wd_lists ) )
  {
    LOG( M_ERROR,
      "ConvergentConnect",
      "weights and delays must be either doubles or lists of equal size. "
      "If given as lists, their size must be 1 or the same size as sources." );
    throw DimensionMismatch();
  }

  if ( !is_local_gid( target_id ) )
    return;

  Node* target = get_node( target_id );

  Subnet* target_comp = dynamic_cast< Subnet* >( target );
  if ( target_comp != 0 )
  {
    LOG( M_INFO, "ConvergentConnect", "Target node is a subnet; I will iterate it." );

    // we only iterate over local leaves, as remote targets are ignored anyways
    LocalLeafList target_nodes( *target_comp );
    for ( LocalLeafList::iterator tgt = target_nodes.begin(); tgt != target_nodes.end(); ++tgt )
      convergent_connect( source_ids, ( *tgt )->get_gid(), weights, delays, syn );

    return;
  }

  for ( index i = 0; i < source_ids.size(); ++i )
  {
    index source_id = source_ids.get( i );
    Node* source = get_node( getValue< long >( source_id ) );

    thread target_thread = target->get_thread();

    if ( !target->has_proxies() )
    {
      // target_thread = sources[i]->get_thread();
      target_thread = source->get_thread();

      // If target is on the wrong thread, we need to get the right one now.
      if ( target->get_thread() != target_thread )
        target = get_node( target_id, target_thread );

      if ( source->is_proxy() )
        continue;
    }

    // The source node may still be on a wrong thread, so we need to get the right
    // one now. As get_node() is quite expensive, so we only call it if we need to
    // if (source->get_thread() != target_thread)
    //  source = get_node(sid, target_thread);

    try
    {
      if ( complete_wd_lists )
        connection_manager_.connect(
          *source, *target, source_id, target_thread, syn, delays.get( i ), weights.get( i ) );
      else if ( short_wd_lists )
        connection_manager_.connect(
          *source, *target, source_id, target_thread, syn, delays.get( 0 ), weights.get( 0 ) );
      else
        connection_manager_.connect( *source, *target, source_id, target_thread, syn );
    }
    catch ( IllegalConnection& e )
    {
      std::string msg = String::compose(
        "Target with ID %1 does not support the connection. "
        "The connection will be ignored.",
        target->get_gid() );
      if ( !e.message().empty() )
        msg += "\nDetails: " + e.message();
      LOG( M_WARNING, "ConvergentConnect", msg.c_str() );
      continue;
    }
    catch ( UnknownReceptorType& e )
    {
      std::string msg = String::compose(
        "In Connection from global source ID %1 to target ID %2: "
        "Target does not support requested receptor type. "
        "The connection will be ignored",
        source->get_gid(),
        target->get_gid() );
      if ( !e.message().empty() )
        msg += "\nDetails: " + e.message();
      LOG( M_WARNING, "ConvergentConnect", msg.c_str() );
      continue;
    }
    catch ( TypeMismatch& e )
    {
      std::string msg = String::compose(
        "In Connection from global source ID %1 to target ID %2: "
        "Expect source and weights of type double. "
        "The connection will be ignored",
        source->get_gid(),
        target->get_gid() );
      if ( !e.message().empty() )
        msg += "\nDetails: " + e.message();
      LOG( M_WARNING, "ConvergentConnect", msg.c_str() );
      continue;
    }
  }
}


/**
 * New and specialized variant of the convergent_connect()
 * function, which takes a vector<Node*> for sources and relies
 * on the fact that target is guaranteed to be on this thread.
 */
void
Network::convergent_connect( const std::vector< index >& source_ids,
  index target_id,
  const TokenArray& weights,
  const TokenArray& delays,
  index syn )
{
  bool complete_wd_lists = ( source_ids.size() == weights.size() && weights.size() != 0
    && weights.size() == delays.size() );
  bool short_wd_lists =
    ( source_ids.size() != weights.size() && weights.size() == 1 && delays.size() == 1 );

  // Check if we have consistent lists for weights and delays
  // already checked in previous RCC call

  Node* target = get_node( target_id );
  for ( index i = 0; i < source_ids.size(); ++i )
  {
    Node* source = get_node( source_ids[ i ] );
    thread target_thread = target->get_thread();

    if ( !target->has_proxies() )
    {
      target_thread = source->get_thread();

      // If target is on the wrong thread, we need to get the right one now.
      if ( target->get_thread() != target_thread )
        target = get_node( target_id, target_thread );

      if ( source->is_proxy() )
        continue;
    }

    try
    {
      if ( complete_wd_lists )
        connection_manager_.connect( *source,
          *target,
          source_ids[ i ],
          target_thread,
          syn,
          delays.get( i ),
          weights.get( i ) );
      else if ( short_wd_lists )
        connection_manager_.connect( *source,
          *target,
          source_ids[ i ],
          target_thread,
          syn,
          delays.get( 0 ),
          weights.get( 0 ) );
      else
        connection_manager_.connect( *source, *target, source_ids[ i ], target_thread, syn );
    }
    catch ( IllegalConnection& e )
    {
      std::string msg = String::compose(
        "Target with ID %1 does not support the connection. "
        "The connection will be ignored.",
        target->get_gid() );
      if ( !e.message().empty() )
        msg += "\nDetails: " + e.message();
      LOG( M_WARNING, "ConvergentConnect", msg.c_str() );
      continue;
    }
    catch ( UnknownReceptorType& e )
    {
      std::string msg = String::compose(
        "In Connection from global source ID %1 to target ID %2: "
        "Target does not support requested receptor type. "
        "The connection will be ignored",
        source->get_gid(),
        target->get_gid() );
      if ( !e.message().empty() )
        msg += "\nDetails: " + e.message();
      LOG( M_WARNING, "ConvergentConnect", msg.c_str() );
      continue;
    }
    catch ( TypeMismatch& e )
    {
      std::string msg = String::compose(
        "In Connection from global source ID %1 to target ID %2: "
        "Expect source and weights of type double. "
        "The connection will be ignored",
        source->get_gid(),
        target->get_gid() );
      if ( !e.message().empty() )
        msg += "\nDetails: " + e.message();
      LOG( M_WARNING, "ConvergentConnect", msg.c_str() );
      continue;
    }
  }
}


void
Network::random_convergent_connect( const TokenArray source_ids,
  index target_id,
  index n,
  const TokenArray weights,
  const TokenArray delays,
  bool allow_multapses,
  bool allow_autapses,
  index syn )
{
  if ( !is_local_gid( target_id ) )
    return;

  Node* target = get_node( target_id );

  // check if we have consistent lists for weights and delays
  if ( !( weights.size() == n || weights.size() == 0 ) && ( weights.size() == delays.size() ) )
  {
    LOG( M_ERROR, "ConvergentConnect", "weights and delays must be lists of size n." );
    throw DimensionMismatch();
  }

  Subnet* target_comp = dynamic_cast< Subnet* >( target );
  if ( target_comp != 0 )
  {
    LOG( M_INFO, "RandomConvergentConnect", "Target ID is a subnet; I will iterate it." );

    // we only consider local leaves as targets,
    LocalLeafList target_nodes( *target_comp );
    for ( LocalLeafList::iterator tgt = target_nodes.begin(); tgt != target_nodes.end(); ++tgt )
      random_convergent_connect(
        source_ids, ( *tgt )->get_gid(), n, weights, delays, allow_multapses, allow_autapses, syn );

    return;
  }

  librandom::RngPtr rng = get_rng( target->get_thread() );
  TokenArray chosen_sources;

  std::set< long > ch_ids;

  long n_rnd = source_ids.size();

  for ( size_t j = 0; j < n; ++j )
  {
    long s_id;

    do
    {
      s_id = rng->ulrand( n_rnd );
    } while ( ( !allow_autapses && ( ( index ) source_ids[ s_id ] ) == target_id )
      || ( !allow_multapses && ch_ids.find( s_id ) != ch_ids.end() ) );

    if ( !allow_multapses )
      ch_ids.insert( s_id );

    chosen_sources.push_back( source_ids[ s_id ] );
  }

  convergent_connect( chosen_sources, target_id, weights, delays, syn );
}

// This function loops over all targets, with every thread taking
// care only of its own target nodes
void
Network::random_convergent_connect( TokenArray source_ids,
  TokenArray target_ids,
  TokenArray ns,
  TokenArray weights,
  TokenArray delays,
  bool allow_multapses,
  bool allow_autapses,
  index syn )
{
#ifndef _OPENMP
  // It only makes sense to call this function if we have openmp
  LOG( M_ERROR, "ConvergentConnect", "This function can only be called using OpenMP threading." );
  throw KernelException();
#else

  // Collect all nodes on this process and convert the TokenArray with
  // the sources to a std::vector<Node*>. This is needed, because
  // 1. We don't want to call get_node() within the loop for many
  //    neurons several times
  // 2. The function token_array::operator[]() is not thread-safe, so
  //    the threads will possibly access the same element at the same
  //    time, causing segfaults

  std::vector< index > vsource_ids( source_ids.size() );
  for ( index i = 0; i < source_ids.size(); ++i )
  {
    index sid = getValue< long >( source_ids.get( i ) );
    vsource_ids[ i ] = sid;
  }

  // Check if we have consistent lists for weights and delays
  if ( !( weights.size() == ns.size() || weights.size() == 0 )
    && ( weights.size() == delays.size() ) )
  {
    LOG( M_ERROR, "ConvergentConnect", "weights, delays and ns must be same size." );
    throw DimensionMismatch();
  }

  for ( size_t i = 0; i < ns.size(); ++i )
  {
    size_t n;
    // This throws std::bad_cast if the dynamic_cast goes
    // wrong. Throwing in a parallel section is not allowed. This
    // could be solved by only accepting IntVectorDatums for the ns.
    try
    {
      const IntegerDatum& nid = dynamic_cast< const IntegerDatum& >( *ns.get( i ) );
      n = nid.get();
    }
    catch ( const std::bad_cast& e )
    {
      LOG( M_ERROR, "ConvergentConnect", "ns must consist of integers only." );
      throw KernelException();
    }

    // Check if we have consistent lists for weights and delays part two.
    // The inner lists have to be equal to n or be zero.
    if ( weights.size() > 0 )
    {
      TokenArray ws = getValue< TokenArray >( weights.get( i ) );
      TokenArray ds = getValue< TokenArray >( delays.get( i ) );

      if ( !( ws.size() == n || ws.size() == 0 ) && ( ws.size() == ds.size() ) )
      {
        LOG( M_ERROR, "ConvergentConnect", "weights and delays must be lists of size n." );
        throw DimensionMismatch();
      }
    }
  }

#pragma omp parallel
  {
    int nrn_counter = 0;
    int tid = kernel().vp_manager.get_thread_id();

    librandom::RngPtr rng = get_rng( tid );

    for ( size_t i = 0; i < target_ids.size(); i++ )
    {
      index target_id = target_ids.get( i );

      // This is true for neurons on remote processes
      if ( !is_local_gid( target_id ) )
        continue;

      Node* target = get_node( target_id, tid );

      // Check, if target is on our thread
      if ( target->get_thread() != tid )
        continue;

      nrn_counter++;

      // extract number of connections for target i
      const IntegerDatum& nid = dynamic_cast< const IntegerDatum& >( *ns.get( i ) );
      const size_t n = nid.get();

      // extract weights and delays for all connections to target i
      TokenArray ws;
      TokenArray ds;
      if ( weights.size() > 0 )
      {
        ws = getValue< TokenArray >( weights.get( i ) );
        ds = getValue< TokenArray >( delays.get( i ) );
      }

      vector< index > chosen_source_ids( n );
      std::set< long > ch_ids;

      long n_rnd = vsource_ids.size();

      for ( size_t j = 0; j < n; ++j )
      {
        long s_id;

        do
        {
          s_id = rng->ulrand( n_rnd );
        } while ( ( !allow_autapses && ( ( index ) vsource_ids[ s_id ] ) == target_id )
          || ( !allow_multapses && ch_ids.find( s_id ) != ch_ids.end() ) );

        if ( !allow_multapses )
          ch_ids.insert( s_id );

        chosen_source_ids[ j ] = vsource_ids[ s_id ];
      }

      convergent_connect( chosen_source_ids, target_id, ws, ds, syn );

    } // of for all targets
  }   // of omp parallel
#endif
}

void
Network::connect( const GIDCollection& sources,
  const GIDCollection& targets,
  const DictionaryDatum& conn_spec,
  const DictionaryDatum& syn_spec )
{
  conn_spec->clear_access_flags();
  syn_spec->clear_access_flags();

  if ( !conn_spec->known( names::rule ) )
    throw BadProperty( "Connectivity spec must contain connectivity rule." );
  const std::string rule_name = ( *conn_spec )[ names::rule ];

  if ( !connruledict_->known( rule_name ) )
    throw BadProperty( "Unknown connectivty rule: " + rule_name );
  const long rule_id = ( *connruledict_ )[ rule_name ];

  ConnBuilder* cb =
    connbuilder_factories_.at( rule_id )->create( sources, targets, conn_spec, syn_spec );
  assert( cb != 0 );

  // at this point, all entries in conn_spec and syn_spec have been checked
  std::string missed;
  if ( !( conn_spec->all_accessed( missed ) && syn_spec->all_accessed( missed ) ) )
  {
    if ( dict_miss_is_error() )
      throw UnaccessedDictionaryEntry( missed );
    else
      LOG( M_WARNING, "Connect", ( "Unread dictionary entries: " + missed ).c_str() );
  }

  cb->connect();
  delete cb;
}


/**
 * This function is not thread save and has to be called inside a omp critical
 * region, e.g. sli_neuron.
 */
int
Network::execute_sli_protected( DictionaryDatum state, Name cmd )
{
  SLIInterpreter& i = interpreter_;

  i.DStack->push( state ); // push state dictionary as top namespace
  size_t exitlevel = i.EStack.load();
  i.EStack.push( new NameDatum( cmd ) );
  int result = i.execute_( exitlevel );
  i.DStack->pop(); // pop neuron's namespace

  if ( state->known( "error" ) )
  {
    assert( state->known( names::global_id ) );
    index g_id = ( *state )[ names::global_id ];
    std::string model = getValue< std::string >( ( *state )[ names::model ] );
    std::string msg = String::compose( "Error in %1 with global id %2.", model, g_id );

    LOG( M_ERROR, cmd.toString().c_str(), msg.c_str() );
    LOG( M_ERROR, "execute_sli_protected", "Terminating." );

    kernel().simulation_manager.terminate();
  }

  return result;
}

#ifdef HAVE_MUSIC
void
Network::register_music_in_port( std::string portname )
{
  std::map< std::string, MusicPortData >::iterator it;
  it = music_in_portlist_.find( portname );
  if ( it == music_in_portlist_.end() )
    music_in_portlist_[ portname ] = MusicPortData( 1, 0.0, -1 );
  else
    music_in_portlist_[ portname ].n_input_proxies++;
}

void
Network::unregister_music_in_port( std::string portname )
{
  std::map< std::string, MusicPortData >::iterator it;
  it = music_in_portlist_.find( portname );
  if ( it == music_in_portlist_.end() )
    throw MUSICPortUnknown( portname );
  else
    music_in_portlist_[ portname ].n_input_proxies--;

  if ( music_in_portlist_[ portname ].n_input_proxies == 0 )
    music_in_portlist_.erase( it );
}

void
Network::register_music_event_in_proxy( std::string portname, int channel, nest::Node* mp )
{
  std::map< std::string, MusicEventHandler >::iterator it;
  it = music_in_portmap_.find( portname );
  if ( it == music_in_portmap_.end() )
  {
    MusicEventHandler tmp( portname,
      music_in_portlist_[ portname ].acceptable_latency,
      music_in_portlist_[ portname ].max_buffered );
    tmp.register_channel( channel, mp );
    music_in_portmap_[ portname ] = tmp;
  }
  else
    it->second.register_channel( channel, mp );
}

void
Network::set_music_in_port_acceptable_latency( std::string portname, double latency )
{
  std::map< std::string, MusicPortData >::iterator it;
  it = music_in_portlist_.find( portname );
  if ( it == music_in_portlist_.end() )
    throw MUSICPortUnknown( portname );
  else
    music_in_portlist_[ portname ].acceptable_latency = latency;
}

void
Network::set_music_in_port_max_buffered( std::string portname, int_t maxbuffered )
{
  std::map< std::string, MusicPortData >::iterator it;
  it = music_in_portlist_.find( portname );
  if ( it == music_in_portlist_.end() )
    throw MUSICPortUnknown( portname );
  else
    music_in_portlist_[ portname ].max_buffered = maxbuffered;
}

void
Network::publish_music_in_ports_()
{
  std::map< std::string, MusicEventHandler >::iterator it;
  for ( it = music_in_portmap_.begin(); it != music_in_portmap_.end(); ++it )
    it->second.publish_port();
}

void
Network::update_music_event_handlers_( Time const& origin, const long_t from, const long_t to )
{
  std::map< std::string, MusicEventHandler >::iterator it;
  for ( it = music_in_portmap_.begin(); it != music_in_portmap_.end(); ++it )
    it->second.update( origin, from, to );
}
#endif

/****** Previously Scheduler functions ***********/

//!< This function is called only if the thread data structures are properly set up.
void
nest::Network::finalize_nodes()
{
#ifdef _OPENMP
  LOG( M_INFO, "Network::finalize_nodes()", " using OpenMP." );
// parallel section begins
#pragma omp parallel
  {
    index t = kernel().vp_manager.get_thread_id();
#else
  for ( index t = 0; t < kernel().vp_manager.get_num_threads() ; ++t )
  {
#endif
    for ( size_t idx = 0; idx < local_nodes_.size(); ++idx )
    {
      Node* node = local_nodes_.get_node_by_index( idx );
      if ( node != 0 )
      {
        if ( node->num_thread_siblings_() > 0 )
          node->get_thread_sibling_( t )->finalize();
        else
        {
          if ( static_cast< index >( node->get_thread() ) == t )
            node->finalize();
        }
      }
    }
  }
}


void
nest::Network::prepare_nodes()
{
  assert( initialized_ );

  kernel().event_delivery_manager.init_moduli_();

  LOG( M_INFO, "Network::prepare_nodes", "Please wait. Preparing elements." );

  /* We initialize the buffers of each node and calibrate it. */

  size_t num_active_nodes = 0; // counts nodes that will be updated

  std::vector< lockPTR< WrappedThreadException > > exceptions_raised(
    kernel().vp_manager.get_num_threads() );

#ifdef _OPENMP
#pragma omp parallel reduction( + : num_active_nodes )
  {
    size_t t = kernel().vp_manager.get_thread_id();
#else
  for ( index t = 0; t < kernel().vp_manager.get_num_threads() ; ++t )
  {
#endif

    // We prepare nodes in a parallel region. Therefore, we need to catch exceptions
    // here and then handle them after the parallel region.
    try
    {
      for ( std::vector< Node* >::iterator it = nodes_vec_[ t ].begin();
            it != nodes_vec_[ t ].end();
            ++it )
      {
        prepare_node_( *it );
        if ( not( *it )->is_frozen() )
          ++num_active_nodes;
      }
    }
    catch ( std::exception& e )
    {
      // so throw the exception after parallel region
      exceptions_raised.at( t ) =
        lockPTR< WrappedThreadException >( new WrappedThreadException( e ) );
    }

  } // end of parallel section / end of for threads

  // check if any exceptions have been raised
  for ( index thr = 0; thr < kernel().vp_manager.get_num_threads(); ++thr )
    if ( exceptions_raised.at( thr ).valid() )
      throw WrappedThreadException( *( exceptions_raised.at( thr ) ) );

  LOG( M_INFO,
    "Network::prepare_nodes",
    String::compose(
         "Simulating %1 local node%2.", num_active_nodes, num_active_nodes == 1 ? "" : "s" ) );
}

void
nest::Network::update_nodes_vec_()
{
  // Check if the network size changed, in order to not enter
  // the critical region if it is not necessary. Note that this
  // test also covers that case that nodes have been deleted
  // by reset.
  if ( size() == nodes_vec_network_size_ )
    return;

#ifdef _OPENMP
#pragma omp critical( update_nodes_vec )
  {
// This code may be called from a thread-parallel context, when it is
// invoked by TargetIdentifierIndex::set_target() during parallel
// wiring. Nested OpenMP parallelism is problematic, therefore, we
// enforce single threading here. This should be unproblematic wrt
// performance, because the nodes_vec_ is rebuilt only once after
// changes in network size.
#endif

    // Check again, if the network size changed, since a previous thread
    // can have updated nodes_vec_ before.
    if ( size() != nodes_vec_network_size_ )
    {

      /* We clear the existing nodes_vec_ and then rebuild it. */
      assert( nodes_vec_.size() == kernel().vp_manager.get_num_threads() );

      for ( index t = 0; t < kernel().vp_manager.get_num_threads(); ++t )
      {
        nodes_vec_[ t ].clear();

        // Loops below run from index 1, because index 0 is always the root network,
        // which is never updated.
        size_t num_thread_local_nodes = 0;
        for ( size_t idx = 1; idx < local_nodes_.size(); ++idx )
        {
          Node* node = local_nodes_.get_node_by_index( idx );
          if ( !node->is_subnet() && ( static_cast< index >( node->get_thread() ) == t
                                       || node->num_thread_siblings_() > 0 ) )
            num_thread_local_nodes++;
        }
        nodes_vec_[ t ].reserve( num_thread_local_nodes );

        for ( size_t idx = 1; idx < local_nodes_.size(); ++idx )
        {
          Node* node = local_nodes_.get_node_by_index( idx );

          // Subnets are never updated and therefore not included.
          if ( node->is_subnet() )
            continue;

          // If a node has thread siblings, it is a sibling container, and we
          // need to add the replica for the current thread. Otherwise, we have
          // a normal node, which is added only on the thread it belongs to.
          if ( node->num_thread_siblings_() > 0 )
          {
            node->get_thread_sibling_( t )->set_thread_lid( nodes_vec_[ t ].size() );
            nodes_vec_[ t ].push_back( node->get_thread_sibling_( t ) );
          }
          else if ( static_cast< index >( node->get_thread() ) == t )
          {
            // these nodes cannot be subnets
            node->set_thread_lid( nodes_vec_[ t ].size() );
            nodes_vec_[ t ].push_back( node );
          }
        }
      } // end of for threads

      nodes_vec_network_size_ = size();
    }
#ifdef _OPENMP
  } // end of omp critical region
#endif
}



void
nest::Network::update_delay_extrema_()
{
  min_delay_ = connection_manager_.get_min_delay().get_steps();
  max_delay_ = connection_manager_.get_max_delay().get_steps();

  if ( Communicator::get_num_processes() > 1 )
  {
    std::vector< delay > min_delays( Communicator::get_num_processes() );
    min_delays[ Communicator::get_rank() ] = min_delay_;
    Communicator::communicate( min_delays );
    min_delay_ = *std::min_element( min_delays.begin(), min_delays.end() );

    std::vector< delay > max_delays( Communicator::get_num_processes() );
    max_delays[ Communicator::get_rank() ] = max_delay_;
    Communicator::communicate( max_delays );
    max_delay_ = *std::max_element( max_delays.begin(), max_delays.end() );
  }

  if ( min_delay_ == Time::pos_inf().get_steps() )
    min_delay_ = Time::get_resolution().get_steps();
}


void
nest::Network::create_rngs_( const bool ctor_call )
{
  // LOG(M_INFO, ) calls must not be called
  // if create_rngs_ is called from Network::Network(), since net_
  // is not fully constructed then

  // if old generators exist, remove them; since rng_ contains
  // lockPTRs, we don't have to worry about deletion
  if ( !rng_.empty() )
  {
    if ( !ctor_call )
      LOG( M_INFO, "Network::create_rngs_", "Deleting existing random number generators" );

    rng_.clear();
  }

  // create new rngs
  if ( !ctor_call )
    LOG( M_INFO, "Network::create_rngs_", "Creating default RNGs" );

  rng_seeds_.resize( kernel().vp_manager.get_num_virtual_processes() );

  for ( index i = 0; i < static_cast< index >( kernel().vp_manager.get_num_virtual_processes() );
        ++i )
  {
    unsigned long s = i + 1;
    if ( kernel().vp_manager.is_local_vp( i ) )
    {
/*
 We have to ensure that each thread is provided with a different
 stream of random numbers.  The seeding method for Knuth's LFG
 generator guarantees that different seeds yield non-overlapping
 random number sequences.

 We therefore have to seed with known numbers: using random
 seeds here would run the risk of using the same seed twice.
 For simplicity, we use 1 .. n_vps.
 */
#ifdef HAVE_GSL
      librandom::RngPtr rng( new librandom::GslRandomGen( gsl_rng_knuthran2002, s ) );
#else
      librandom::RngPtr rng = librandom::RandomGen::create_knuthlfg_rng( s );
#endif

      if ( !rng )
      {
        if ( !ctor_call )
          LOG( M_ERROR, "Network::create_rngs_", "Error initializing knuthlfg" );
        else
          std::cerr << "\nNetwork::create_rngs_\n"
                    << "Error initializing knuthlfg" << std::endl;

        throw KernelException();
      }

      rng_.push_back( rng );
    }

    rng_seeds_[ i ] = s;
  }
}

void
nest::Network::create_grng_( const bool ctor_call )
{

  // create new grng
  if ( !ctor_call )
    LOG( M_INFO, "Network::create_grng_", "Creating new default global RNG" );

// create default RNG with default seed
#ifdef HAVE_GSL
  grng_ = librandom::RngPtr(
    new librandom::GslRandomGen( gsl_rng_knuthran2002, librandom::RandomGen::DefaultSeed ) );
#else
  grng_ = librandom::RandomGen::create_knuthlfg_rng( librandom::RandomGen::DefaultSeed );
#endif

  if ( !grng_ )
  {
    if ( !ctor_call )
      LOG( M_ERROR, "Network::create_grng_", "Error initializing knuthlfg" );
    else
      std::cerr << "\nNetwork::create_grng_\n"
                << "Error initializing knuthlfg" << std::endl;

    throw KernelException();
  }

  /*
   The seed for the global rng should be different from the seeds
   of the local rngs_ for each thread seeded with 1,..., n_vps.
   */
  long s = 0;
  grng_seed_ = s;
  grng_->seed( s );
}

void
nest::Network::set_num_rec_processes( int nrp, bool called_by_reset )
{
  if ( size() > 1 and not called_by_reset )
    throw KernelException(
      "Global spike detection mode must be enabled before nodes are created." );
  if ( nrp >= Communicator::get_num_processes() )
    throw KernelException(
      "Number of processes used for recording must be smaller than total number of processes." );
  n_rec_procs_ = nrp;
  n_sim_procs_ = Communicator::get_num_processes() - n_rec_procs_;
  create_rngs_( true );
  if ( nrp > 0 )
  {
    std::string msg = String::compose(
      "Entering global spike detection mode with %1 recording MPI processes and %2 simulating MPI "
      "processes.",
      n_rec_procs_,
      n_sim_procs_ );
    LOG( M_INFO, "Network::set_num_rec_processes", msg );
  }
}

// inline
bool
Network::is_local_node( Node* n ) const
{
  return kernel().vp_manager.is_local_vp( n->get_vp() );
}

// inline
thread
Network::get_process_id( thread vp ) const
{
  if ( vp >= static_cast< thread >( n_sim_procs_
               * kernel().vp_manager.get_num_threads() ) ) // vp belongs to recording VPs
  {
    return ( vp - n_sim_procs_ * kernel().vp_manager.get_num_threads() ) % n_rec_procs_
      + n_sim_procs_;
  }
  else // vp belongs to simulating VPs
  {
    return vp % n_sim_procs_;
  }
}

} // end of namespace<|MERGE_RESOLUTION|>--- conflicted
+++ resolved
@@ -237,32 +237,6 @@
   }
 
   local_nodes_.clear();
-<<<<<<< HEAD
-  node_model_ids_.clear();
-=======
-
-  proxy_nodes_.clear();
-  dummy_spike_sources_.clear();
-}
-
-void
-Network::clear_models_( bool called_from_destructor )
-{
-  // no message on destructor call, may come after MPI_Finalize()
-  if ( not called_from_destructor )
-    LOG( M_INFO, "Network::clear_models", "Models will be cleared and parameters reset." );
-
-  // We delete all models, which will also delete all nodes. The
-  // built-in models will be recovered from the pristine_models_ in
-  // init_()
-  for ( vector< Model* >::iterator m = models_.begin(); m != models_.end(); ++m )
-    if ( *m != 0 )
-      delete *m;
-
-  models_.clear();
-  modeldict_->clear();
-  model_defaults_modified_ = false;
->>>>>>> 4f9c26ba
 }
 
 void
@@ -639,142 +613,6 @@
   return siblings;
 }
 
-<<<<<<< HEAD
-void
-Network::simulate( Time const& t )
-{
-  assert( initialized_ );
-
-  t_real_ = 0;
-  t_slice_begin_ = timeval();
-  t_slice_end_ = timeval();
-
-  if ( t == Time::ms( 0.0 ) )
-    return;
-
-  if ( t < Time::step( 1 ) )
-  {
-    LOG( M_ERROR,
-      "Network::simulate",
-      String::compose(
-           "Simulation time must be >= %1 ms (one time step).", Time::get_resolution().get_ms() ) );
-    throw KernelException();
-  }
-
-  if ( t.is_finite() )
-  {
-    Time time1 = clock_ + t;
-    if ( !time1.is_finite() )
-    {
-      std::string msg = String::compose(
-        "A clock overflow will occur after %1 of %2 ms. Please reset network "
-        "clock first!",
-        ( Time::max() - clock_ ).get_ms(),
-        t.get_ms() );
-      LOG( M_ERROR, "Network::simulate", msg );
-      throw KernelException();
-    }
-  }
-  else
-  {
-    std::string msg = String::compose(
-      "The requested simulation time exceeds the largest time NEST can handle "
-      "(T_max = %1 ms). Please use a shorter time!",
-      Time::max().get_ms() );
-    LOG( M_ERROR, "Network::simulate", msg );
-    throw KernelException();
-  }
-
-  to_do_ += t.get_steps();
-  to_do_total_ = to_do_;
-
-  prepare_simulation();
-
-  // from_step_ is not touched here.  If we are at the beginning
-  // of a simulation, it has been reset properly elsewhere.  If
-  // a simulation was ended and is now continued, from_step_ will
-  // have the proper value.  to_step_ is set as in advance_time().
-
-  delay end_sim = from_step_ + to_do_;
-  if ( min_delay_ < end_sim )
-    to_step_ = min_delay_; // update to end of time slice
-  else
-    to_step_ = end_sim; // update to end of simulation time
-
-  // Warn about possible inconsistencies, see #504.
-  // This test cannot come any earlier, because we first need to compute min_delay_
-  // above.
-  if ( t.get_steps() % min_delay_ != 0 )
-    LOG( M_WARNING,
-      "Network::simulate",
-      "The requested simulation time is not an integer multiple of the minimal delay in the "
-      "network. "
-      "This may result in inconsistent results under the following conditions: (i) A network "
-      "contains "
-      "more than one source of randomness, e.g., two different poisson_generators, and (ii) "
-      "Simulate "
-      "is called repeatedly with simulation times that are not multiples of the minimal delay." );
-
-  resume();
-
-  finalize_simulation();
-}
-
-void
-Network::resume()
-{
-  assert( initialized_ );
-
-  terminate_ = false;
-
-  if ( to_do_ == 0 )
-    return;
-
-  if ( print_time_ )
-  {
-    std::cout << std::endl;
-    print_progress_();
-  }
-
-  simulating_ = true;
-  simulated_ = true;
-
-#ifndef _OPENMP
-  if ( n_threads_ > 1 )
-  {
-    LOG( M_ERROR, "Network::resume", "No multithreading available, using single threading" );
-  }
-#endif
-
-  update();
-
-  simulating_ = false;
-
-  if ( print_time_ )
-    std::cout << std::endl;
-
-  Communicator::synchronize();
-
-  if ( terminate_ )
-  {
-    LOG( M_ERROR, "Network::resume", "Exiting on error or user signal." );
-    LOG( M_ERROR, "Network::resume", "Network: Use 'ResumeSimulation' to resume." );
-
-    if ( SLIsignalflag != 0 )
-    {
-      SystemSignal signal( SLIsignalflag );
-      SLIsignalflag = 0;
-      throw signal;
-    }
-    else
-      throw SimulationError();
-  }
-
-  LOG( M_INFO, "Network::resume", "Simulation finished." );
-}
-
-=======
->>>>>>> 4f9c26ba
 void
 Network::memory_info()
 {
