--- conflicted
+++ resolved
@@ -575,8 +575,8 @@
       // break if this was the last valid entry from this rank
       if ( spike_data.is_end_marker() )
       {
-	num_valid_entries = i+1;
-	break;
+      	num_valid_entries = i+1;
+      	break;
       }
     }
 
@@ -584,185 +584,137 @@
     const unsigned int num_remaining_entries = num_valid_entries - num_batches * BATCH_SIZE;
 
     index tid_batch[ BATCH_SIZE ];
-    index syn_id_batch[ BATCH_SIZE ]; 
+    index syn_id_batch[ BATCH_SIZE ];
     index lcid_batch[ BATCH_SIZE ];
- 
+
     if ( not kernel().connection_manager.use_compressed_spikes() )
     {
       for ( unsigned int i = 0; i < num_batches; ++i )
       {
-	for ( unsigned int j = 0; j < BATCH_SIZE; ++j )
-	{
-	  const SpikeDataT& spike_data = recv_buffer[ rank * send_recv_count_spike_data_per_rank + i * BATCH_SIZE + j ];
-
-	  se_batch[j].set_stamp( prepared_timestamps[ spike_data.get_lag() ] );
-	  se_batch[j].set_offset( spike_data.get_offset() );
-	  tid_batch[j] = spike_data.get_tid();
-	  syn_id_batch[j] = spike_data.get_syn_id();
-	  lcid_batch[j] = spike_data.get_lcid();
-	  se_batch[j].set_sender_node_id_info( tid_batch[j], syn_id_batch[j], lcid_batch[j] );
-	}
-	for ( unsigned int j = 0; j < BATCH_SIZE; ++j )
-	{
-	  if ( tid_batch[j] == tid )
-	  {
-	    kernel().connection_manager.send( tid_batch[j], syn_id_batch[j], lcid_batch[j], cm, se_batch[j] );
-	  }
-	}
+      	for ( unsigned int j = 0; j < BATCH_SIZE; ++j )
+      	{
+      		const SpikeDataT& spike_data = recv_buffer[ rank * send_recv_count_spike_data_per_rank + i * BATCH_SIZE + j ];
+
+      		se_batch[j].set_stamp( prepared_timestamps[ spike_data.get_lag() ] );
+      		se_batch[j].set_offset( spike_data.get_offset() );
+      		tid_batch[j] = spike_data.get_tid();
+      		syn_id_batch[j] = spike_data.get_syn_id();
+      		lcid_batch[j] = spike_data.get_lcid();
+      		se_batch[j].set_sender_node_id_info( tid_batch[j], syn_id_batch[j], lcid_batch[j] );
+      	}
+      	for ( unsigned int j = 0; j < BATCH_SIZE; ++j )
+      	{
+      		if ( tid_batch[j] == tid )
+      		{
+      			kernel().connection_manager.send( tid_batch[j], syn_id_batch[j], lcid_batch[j], cm, se_batch[j] );
+      		}
+      	}
       } // processed all regular sized batches, now do remainder
       for ( unsigned int j = 0; j < num_remaining_entries; ++j )
       {
-	const SpikeDataT& spike_data = recv_buffer[ rank * send_recv_count_spike_data_per_rank + num_batches * BATCH_SIZE + j ];
-
-	se_batch[j].set_stamp( prepared_timestamps[ spike_data.get_lag() ] );
-	se_batch[j].set_offset( spike_data.get_offset() );
-	tid_batch[j] = spike_data.get_tid();
-	syn_id_batch[j] = spike_data.get_syn_id();
-	lcid_batch[j] = spike_data.get_lcid();
-	se_batch[j].set_sender_node_id_info( tid_batch[j], syn_id_batch[j], lcid_batch[j] );
+      	const SpikeDataT& spike_data = recv_buffer[ rank * send_recv_count_spike_data_per_rank + num_batches * BATCH_SIZE + j ];
+
+      	se_batch[j].set_stamp( prepared_timestamps[ spike_data.get_lag() ] );
+      	se_batch[j].set_offset( spike_data.get_offset() );
+      	tid_batch[j] = spike_data.get_tid();
+      	syn_id_batch[j] = spike_data.get_syn_id();
+      	lcid_batch[j] = spike_data.get_lcid();
+      	se_batch[j].set_sender_node_id_info( tid_batch[j], syn_id_batch[j], lcid_batch[j] );
       }
       for ( unsigned int j = 0; j < num_remaining_entries; ++j )
       {
-<<<<<<< HEAD
-        const index syn_id = spike_data.get_syn_id();
-        // for compressed spikes lcid holds the index in the
-        // compressed_spike_data structure
-        const index idx = spike_data.get_lcid();
-        const std::vector< SpikeData >& compressed_spike_data =
-          kernel().connection_manager.get_compressed_spike_data( syn_id, idx );
-
-        const index lcid = compressed_spike_data[ tid ].get_lcid();
-
-        if ( lcid != invalid_lcid )
-        {
-          // non-local sender -> receiver retrieves ID of sender Node from SourceTable based on tid, syn_id, lcid
-          // only if needed, as this is computationally costly
-          se.set_sender_node_id_info( tid, syn_id, lcid );
-          kernel().connection_manager.send( tid, syn_id, lcid, cm, se );
-        }
-
-        /*
-        for ( auto it = compressed_spike_data.cbegin(); it != compressed_spike_data.cend(); ++it )
-        {
-          if ( it->get_tid() == tid )
-          {
-            const index lcid = it->get_lcid();
-
-            // non-local sender -> receiver retrieves ID of sender Node from SourceTable based on tid, syn_id, lcid
-            // only if needed, as this is computationally costly
-            se.set_sender_node_id_info( tid, syn_id, lcid );
-            kernel().connection_manager.send( tid, syn_id, lcid, cm, se );
-          }
-        }
-        */
-=======
-	if ( tid_batch[j] == tid )
-	{
-	  kernel().connection_manager.send( tid_batch[j], syn_id_batch[j], lcid_batch[j], cm, se_batch[j] );
-	}
->>>>>>> ce0ab45e
+      	if ( tid_batch[j] == tid )
+      	{
+      		kernel().connection_manager.send( tid_batch[j], syn_id_batch[j], lcid_batch[j], cm, se_batch[j] );
+      	}
       }
     }
     else // compressed spikes
     {
       for ( unsigned int i = 0; i < num_batches; ++i )
       {
-	for ( unsigned int j = 0; j < BATCH_SIZE; ++j )
-	{
-	  const SpikeDataT& spike_data = recv_buffer[ rank * send_recv_count_spike_data_per_rank + i * BATCH_SIZE + j ];
-
-	  se_batch[j].set_stamp( prepared_timestamps[ spike_data.get_lag() ] );
-	  se_batch[j].set_offset( spike_data.get_offset() );
-
-	  tid_batch[j] = invalid_index;
-	  syn_id_batch[j] = spike_data.get_syn_id();
-	  // for compressed spikes lcid holds the index in the
-	  // compressed_spike_data structure
-	  lcid_batch[j] = spike_data.get_lcid();
-	}
-	for ( unsigned int j = 0; j < BATCH_SIZE; ++j )
-	{
-	  // find the spike-data entry for this thread
-	  const std::vector< SpikeData >& compressed_spike_data =
-	    kernel().connection_manager.get_compressed_spike_data( syn_id_batch[j], lcid_batch[j] );
-	  for ( auto it = compressed_spike_data.cbegin(); it != compressed_spike_data.cend(); ++it )
-	  {
-	    if ( it->get_tid() == tid )
-	    {
-	      tid_batch[j] = tid;
-	      // now lcid is used in the correct way
-	      lcid_batch[j] = it->get_lcid();
-	      break; // there is only one entry for this thread
-	    }
-	  }
-	}
-	for ( unsigned int j = 0; j < BATCH_SIZE; ++j )
-	{
-	  if ( tid_batch[j] != invalid_index )
-	  {
-	    // non-local sender -> receiver retrieves ID of sender Node from SourceTable based on tid, syn_id, lcid
-	    // only if needed, as this is computationally costly
-	    se_batch[j].set_sender_node_id_info( tid_batch[j], syn_id_batch[j], lcid_batch[j] );
-	  }
-	}
-	for ( unsigned int j = 0; j < BATCH_SIZE; ++j )
-	{
-	  if ( tid_batch[j] != invalid_index )
-	  {
-	    kernel().connection_manager.send( tid_batch[j], syn_id_batch[j], lcid_batch[j], cm, se_batch[j] );
-	  }
-	}
-      } // processed all regular sized batches, now do remainder
+      	for ( unsigned int j = 0; j < BATCH_SIZE; ++j )
+      	{
+      		const SpikeDataT& spike_data = recv_buffer[ rank * send_recv_count_spike_data_per_rank + i * BATCH_SIZE + j ];
+
+      		se_batch[j].set_stamp( prepared_timestamps[ spike_data.get_lag() ] );
+      		se_batch[j].set_offset( spike_data.get_offset() );
+
+      		tid_batch[j] = invalid_index;
+      		syn_id_batch[j] = spike_data.get_syn_id();
+      		// for compressed spikes lcid holds the index in the
+      		// compressed_spike_data structure
+      		lcid_batch[j] = spike_data.get_lcid();
+      	}
+      	for ( unsigned int j = 0; j < BATCH_SIZE; ++j )
+      	{
+      		// find the spike-data entry for this thread
+      		const std::vector< SpikeData >& compressed_spike_data =
+      				kernel().connection_manager.get_compressed_spike_data( syn_id_batch[j], lcid_batch[j] );
+      		lcid_batch[j] = compressed_spike_data[ tid_batch[j] ].get_lcid();
+      	}
+      	for ( unsigned int j = 0; j < BATCH_SIZE; ++j )
+      	{
+      		if ( tid_batch[j] != invalid_index and lcid_batch[j] != invalid_lcid )
+      		{
+      			// non-local sender -> receiver retrieves ID of sender Node from SourceTable based on tid, syn_id, lcid
+      			// only if needed, as this is computationally costly
+      			se_batch[j].set_sender_node_id_info( tid_batch[j], syn_id_batch[j], lcid_batch[j] );
+      		}
+      	}
+      	for ( unsigned int j = 0; j < BATCH_SIZE; ++j )
+      	{
+      		if ( tid_batch[j] != invalid_index and lcid_batch[j] != invalid_lcid )
+      		{
+      			kernel().connection_manager.send( tid_batch[j], syn_id_batch[j], lcid_batch[j], cm, se_batch[j] );
+      		}
+      	}
+      }
+
+      // processed all regular sized batches, now do remainder
+
       for ( unsigned int j = 0; j < num_remaining_entries; ++j )
       {
-	const SpikeDataT& spike_data = recv_buffer[ rank * send_recv_count_spike_data_per_rank + num_batches * BATCH_SIZE + j ];
-
-	se_batch[j].set_stamp( prepared_timestamps[ spike_data.get_lag() ] );
-	se_batch[j].set_offset( spike_data.get_offset() );
-
-	tid_batch[j] = invalid_index;
-	syn_id_batch[j] = spike_data.get_syn_id();
-	// for compressed spikes lcid holds the index in the
-	// compressed_spike_data structure
-	lcid_batch[j] = spike_data.get_lcid();
+      	const SpikeDataT& spike_data = recv_buffer[ rank * send_recv_count_spike_data_per_rank + num_batches * BATCH_SIZE + j ];
+
+      	se_batch[j].set_stamp( prepared_timestamps[ spike_data.get_lag() ] );
+      	se_batch[j].set_offset( spike_data.get_offset() );
+
+      	tid_batch[j] = invalid_index;
+      	syn_id_batch[j] = spike_data.get_syn_id();
+      	// for compressed spikes lcid holds the index in the
+      	// compressed_spike_data structure
+      	lcid_batch[j] = spike_data.get_lcid();
       }
       for ( unsigned int j = 0; j < num_remaining_entries; ++j )
       {
-	// find the spike-data entry for this thread
-	const std::vector< SpikeData >& compressed_spike_data =
-	  kernel().connection_manager.get_compressed_spike_data( syn_id_batch[j], lcid_batch[j] );
-	for ( auto it = compressed_spike_data.cbegin(); it != compressed_spike_data.cend(); ++it )
-	{
-	  if ( it->get_tid() == tid )
-	  {
-	    tid_batch[j] = tid;
-	    // now lcid is used in the correct way
-	    lcid_batch[j] = it->get_lcid();
-	    break; // there is only one entry for this thread
-	  }
-	}
+      	// find the spike-data entry for this thread
+      	const std::vector< SpikeData >& compressed_spike_data =
+      			kernel().connection_manager.get_compressed_spike_data( syn_id_batch[j], lcid_batch[j] );
+    		lcid_batch[j] = compressed_spike_data[ tid_batch[j] ].get_lcid();
       }
       for ( unsigned int j = 0; j < num_remaining_entries; ++j )
       {
-	if ( tid_batch[j] != invalid_index )
-	{
-	  // non-local sender -> receiver retrieves ID of sender Node from SourceTable based on tid, syn_id, lcid
-	  // only if needed, as this is computationally costly
-	  se_batch[j].set_sender_node_id_info( tid_batch[j], syn_id_batch[j], lcid_batch[j] );
-	}
+      	if ( tid_batch[j] != invalid_index and lcid_batch[j] != invalid_lcid )
+      	{
+      		// non-local sender -> receiver retrieves ID of sender Node from SourceTable based on tid, syn_id, lcid
+      		// only if needed, as this is computationally costly
+      		se_batch[j].set_sender_node_id_info( tid_batch[j], syn_id_batch[j], lcid_batch[j] );
+      	}
       }
       for ( unsigned int j = 0; j < num_remaining_entries; ++j )
       {
-	if ( tid_batch[j] != invalid_index )
-	{
-	  kernel().connection_manager.send( tid_batch[j], syn_id_batch[j], lcid_batch[j], cm, se_batch[j] );
-	}
+      	if ( tid_batch[j] != invalid_index and lcid_batch[j] != invalid_lcid )
+      	{
+      		kernel().connection_manager.send( tid_batch[j], syn_id_batch[j], lcid_batch[j], cm, se_batch[j] );
+      	}
       }
     } // if-else not compressed
-  }
+  } // for rank
 
   return are_others_completed;
 }
+
 
 void
 EventDeliveryManager::gather_target_data( const thread tid )
