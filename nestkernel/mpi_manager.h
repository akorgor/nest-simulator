/*
 *  mpi_manager.h
 *
 *  This file is part of NEST.
 *
 *  Copyright (C) 2004 The NEST Initiative
 *
 *  NEST is free software: you can redistribute it and/or modify
 *  it under the terms of the GNU General Public License as published by
 *  the Free Software Foundation, either version 2 of the License, or
 *  (at your option) any later version.
 *
 *  NEST is distributed in the hope that it will be useful,
 *  but WITHOUT ANY WARRANTY; without even the implied warranty of
 *  MERCHANTABILITY or FITNESS FOR A PARTICULAR PURPOSE.  See the
 *  GNU General Public License for more details.
 *
 *  You should have received a copy of the GNU General Public License
 *  along with NEST.  If not, see <http://www.gnu.org/licenses/>.
 *
 */

#ifndef MPI_MANAGER_H
#define MPI_MANAGER_H

// Generated includes:
#include "config.h"

// C includes:
#include <unistd.h>
#ifdef HAVE_MPI
#include <mpi.h>
#endif

// C++ includes:
#include <cassert>
#include <cmath>
#include <iostream>
#include <limits>
#include <numeric>
#include <vector>

// Includes from libnestutil:
#include "manager_interface.h"

// Includes from nestkernel:
#include "nest_types.h"
#include "spike_data.h"
#include "target_data.h"

// Includes from sli:
#include "dictdatum.h"

namespace nest
{

class MPIManager : public ManagerInterface
{
public:
  // forward declaration of internal classes
  class OffGridSpike;

  MPIManager();
  ~MPIManager() override
  {
  }

  void initialize() override;
  void finalize() override;
  void set_status( const DictionaryDatum& ) override;
  void get_status( DictionaryDatum& ) override;

  void init_mpi( int* argc, char** argv[] );
#ifdef HAVE_MPI
  void set_communicator( MPI_Comm );

  MPI_Comm
  get_communicator()
  {
    return comm;
  };
#endif

  /**
   * Return the number of processes used during simulation.
   *
   * This functions returns the number of processes.
   * Since each process has the same number of threads, the total number
   * of threads is given by get_num_threads()*get_num_processes().
   */
  size_t get_num_processes() const;

  /**
   * Set the number of processes state variable.
   * This is used by dryrun_mode.
   */
  void set_num_processes( size_t n_procs );

  /**
   * Get rank of MPI process
   */
  size_t get_rank() const;

  /**
   * Return the process id for a given virtual process.
   * The real process' id of a virtual process is defined
   * by the relation: p = (vp mod P), where
   * P is the total number of processes.
   */
  size_t get_process_id_of_vp( const size_t vp ) const;

<<<<<<< HEAD

  //  Return the process id of the node with the specified node ID.

  thread get_process_id_of_node_id( const index node_id ) const;
=======
  /*
   * Return the process id of the node with the specified node ID.
   */
  size_t get_process_id_of_node_id( const size_t node_id ) const;
>>>>>>> e441a55a

  /**
   * Finalize MPI communication (needs to be separate from MPIManager::finalize
   * when compiled with MUSIC since spikes can arrive and handlers called here)
   */
  void mpi_finalize( int exitcode );

  /**
   * If MPI is available, this method calls MPI_Abort with the exitcode.
   */
  void mpi_abort( int exitcode );

  // gather all send_buffer vectors on other mpi process to recv_buffer
  // vector
  void communicate( std::vector< long >& send_buffer, std::vector< long >& recv_buffer );

  /**
   * communicate (on-grid) if compiled without MPI
   */
  void communicate( std::vector< unsigned int >& send_buffer,
    std::vector< unsigned int >& recv_buffer,
    std::vector< int >& displacements );

  /**
   * communicate (off-grid) if compiled without MPI
   */
  void communicate( std::vector< OffGridSpike >& send_buffer,
    std::vector< OffGridSpike >& recv_buffer,
    std::vector< int >& displacements );

  void communicate( std::vector< double >& send_buffer,
    std::vector< double >& recv_buffer,
    std::vector< int >& displacements );

  void communicate( std::vector< unsigned long >& send_buffer,
    std::vector< unsigned long >& recv_buffer,
    std::vector< int >& displacements );

  void
  communicate( std::vector< int >& send_buffer, std::vector< int >& recv_buffer, std::vector< int >& displacements );

  void communicate( double, std::vector< double >& );
  void communicate( std::vector< int >& );
  void communicate( std::vector< long >& );

  // Sum across all rank
  void communicate_Allreduce_sum_in_place( double buffer );
  void communicate_Allreduce_sum_in_place( std::vector< double >& buffer );
  void communicate_Allreduce_sum_in_place( std::vector< int >& buffer );
  void communicate_Allreduce_sum( std::vector< double >& send_buffer, std::vector< double >& recv_buffer );

  /**
   * Equal across all ranks.
   *
   * @param value value on calling rank
   * @return true if values across all ranks are equal, false otherwise or if
   *         any rank passes -inf as value
   */
  bool equal_cross_ranks( const double value );

  std::string get_processor_name();

  bool is_mpi_used();

  /**
   * Returns total size of MPI buffer for communication of connections.
   */
  size_t get_buffer_size_target_data() const;

  /**
   * Returns size of MPI buffer for connections divided by number of processes.
   */
  unsigned int get_send_recv_count_target_data_per_rank() const;

  /**
   * Returns total size of MPI buffer for communication of spikes.
   */
  size_t get_buffer_size_spike_data() const;

  /**
   * Returns size of MPI buffer for spikes divided by number of processes.
   */
  unsigned int get_send_recv_count_spike_data_per_rank() const;

  /**
   * Returns total size of MPI send buffer for communication of secondary events.
   */
  size_t get_send_buffer_size_secondary_events_in_int() const;

  /**
   * Returns total size of MPI recv buffer for communication of secondary events.
   */
  size_t get_recv_buffer_size_secondary_events_in_int() const;

#ifdef HAVE_MPI

  void communicate_Alltoall_( void* send_buffer, void* recv_buffer, const unsigned int send_recv_count );

  void communicate_Alltoallv_( void* send_buffer,
    const int* send_counts,
    const int* send_displacements,
    void* recv_buffer,
    const int* recv_counts,
    const int* recv_displacements );

#endif /* HAVE_MPI */

  template < class D >
  void communicate_Alltoall( std::vector< D >& send_buffer,
    std::vector< D >& recv_buffer,
    const unsigned int send_recv_count );
  template < class D >
  void communicate_target_data_Alltoall( std::vector< D >& send_buffer, std::vector< D >& recv_buffer );
  template < class D >
  void communicate_spike_data_Alltoall( std::vector< D >& send_buffer, std::vector< D >& recv_buffer );
  template < class D >
  void communicate_off_grid_spike_data_Alltoall( std::vector< D >& send_buffer, std::vector< D >& recv_buffer );
  template < class D >
  void communicate_secondary_events_Alltoallv( std::vector< D >& send_buffer, std::vector< D >& recv_buffer );

  /**
   * Ensure all processes have reached the same stage by waiting until all
   * processes have sent a dummy message to process 0.
   */

  void synchronize();

  bool any_true( const bool );

  /**
   * Benchmark communication time of different MPI methods
   *
   * The methods `time_communicate*` can be used to benchmark the timing
   * of different MPI communication methods.
   */
  double time_communicate( int num_bytes, int samples = 1000 );
  double time_communicatev( int num_bytes, int samples = 1000 );
  double time_communicate_offgrid( int num_bytes, int samples = 1000 );
  double time_communicate_alltoall( int num_bytes, int samples = 1000 );
  double time_communicate_alltoallv( int num_bytes, int samples = 1000 );

  void set_buffer_size_target_data( size_t buffer_size );
  void set_buffer_size_spike_data( size_t buffer_size );

  /**
   * Increases the size of the MPI buffer for communication of connections if it
   * needs to be increased. Returns whether the size was changed.
   */
  bool increase_buffer_size_target_data();

  /**
   * Increases the size of the MPI buffer for communication of spikes if it
   * needs to be increased. Returns whether the size was changed.
   */
  bool increase_buffer_size_spike_data();

  /**
   * Decreases the size of the MPI buffer for communication of spikes if it
   * can be decreased.
   */
  void decrease_buffer_size_spike_data();

  /**
   * Returns whether MPI buffers for communication of connections are adaptive.
   */
  bool adaptive_target_buffers() const;

  /**
   * Returns whether MPI buffers for communication of spikes are adaptive.
   */
  bool adaptive_spike_buffers() const;

  /**
   * Sets the recvcounts parameter of Alltoallv for communication of
   * secondary events, i.e., the number of elements (in ints) to recv
   * from the corresponding rank.
   */
  void set_recv_counts_secondary_events_in_int_per_rank( const std::vector< int >& recv_counts_in_int_per_rank );

  /**
   * Returns the recvcounts parameter of Alltoallv for communication of
   * secondary events, i.e., the number of elements (in ints) to recv
   * from `source_rank`.
   */
  size_t get_recv_count_secondary_events_in_int( const size_t source_rank ) const;

  /**
   * Returns the rdispls parameter of Alltoallv for communication of
   * secondary events, i.e., the offset in the MPI buffer where
   * elements from `source_rank` are written.
   */
  size_t get_recv_displacement_secondary_events_in_int( const size_t source_rank ) const;

  /**
   * Returns the number of elements (in ints) to be sent to `target_rank`.
   */
  size_t get_send_count_secondary_events_in_int( const size_t target_rank ) const;

  /**
   * Returns the send displacement of elements (in ints) to be sent to rank `target_rank`.
   */
  size_t get_send_displacement_secondary_events_in_int( const size_t target_rank ) const;

  /**
   * Returns where the done marker is located in the MPI send buffer for `target_rank`.
   */
  size_t get_done_marker_position_in_secondary_events_send_buffer( const size_t target_rank ) const;

  /**
   * Returns where the done marker is located in the MPI recv buffer for `source_rank`.
   */
  size_t get_done_marker_position_in_secondary_events_recv_buffer( const size_t source_rank ) const;

  void communicate_recv_counts_secondary_events();

private:
  int num_processes_;              //!< number of MPI processes
  int rank_;                       //!< rank of the MPI process
  int send_buffer_size_;           //!< expected size of send buffer
  int recv_buffer_size_;           //!< size of receive buffer
  bool use_mpi_;                   //!< whether MPI is used
  size_t buffer_size_target_data_; //!< total size of MPI buffer for
  // communication of connections

  size_t buffer_size_spike_data_; //!< total size of MPI buffer for
  // communication of spikes

  size_t max_buffer_size_target_data_; //!< maximal size of MPI buffer for
  // communication of connections

  size_t max_buffer_size_spike_data_; //!< maximal size of MPI buffer for
  // communication of spikes

  bool adaptive_target_buffers_; //!< whether MPI buffers for communication of
  // connections resize on the fly

  bool adaptive_spike_buffers_; //!< whether MPI buffers for communication of
  // spikes resize on the fly

  double growth_factor_buffer_spike_data_;
  double growth_factor_buffer_target_data_;

  double shrink_factor_buffer_spike_data_;

  unsigned int send_recv_count_spike_data_per_rank_;
  unsigned int send_recv_count_target_data_per_rank_;

  /**
   * how many secondary elements (in ints) will be received from each rank
   */
  std::vector< int > recv_counts_secondary_events_in_int_per_rank_;

  std::vector< int >
    send_counts_secondary_events_in_int_per_rank_; //!< how many secondary elements (in ints) will be sent to each rank

  /**
   * offset in the MPI receive buffer (in ints) at which elements received from each rank will be written
   */
  std::vector< int > recv_displacements_secondary_events_in_int_per_rank_;

  /**
   * offset in the MPI send buffer (in ints) from which elements send to each rank will be read
   */
  std::vector< int > send_displacements_secondary_events_in_int_per_rank_;
#ifdef HAVE_MPI
  std::vector< int > comm_step_;
  //! array containing communication partner for each step.
  unsigned int COMM_OVERFLOW_ERROR;

  //! Variable to hold the MPI communicator to use (the datatype matters).
  MPI_Comm comm;
  MPI_Datatype MPI_OFFGRID_SPIKE;

  void communicate_Allgather( std::vector< unsigned int >& send_buffer,
    std::vector< unsigned int >& recv_buffer,
    std::vector< int >& displacements );

  void communicate_Allgather( std::vector< OffGridSpike >& send_buffer,
    std::vector< OffGridSpike >& recv_buffer,
    std::vector< int >& displacements );

  void communicate_Allgather( std::vector< int >& );
  void communicate_Allgather( std::vector< long >& );

  template < typename T >
  void communicate_Allgatherv( std::vector< T >& send_buffer,
    std::vector< T >& recv_buffer,
    std::vector< int >& displacements,
    std::vector< int >& recv_counts );

  template < typename T >
  void communicate_Allgather( std::vector< T >& send_buffer,
    std::vector< T >& recv_buffer,
    std::vector< int >& displacements );

#endif /* #ifdef HAVE_MPI */

public:
  /**
   * Combined storage of node ID and offset information for off-grid spikes.
   *
   * @note This class actually stores the node ID as @c double internally.
   *       This is done so that the user-defined MPI type MPI_OFFGRID_SPIKE,
   *       which we use to communicate off-grid spikes, is homogeneous.
   *       Otherwise, OpenMPI spends extreme amounts of time on packing
   *       and unpacking the data, see #458.
   */
  class OffGridSpike
  {
    friend void MPIManager::init_mpi( int*, char*** );

  public:
    //! We defined this type explicitly, so that the assert function below
    //! always tests the correct type.
    typedef unsigned int node_id_external_type;

    OffGridSpike()
      : node_id_( 0 )
      , offset_( 0.0 )
    {
    }
    OffGridSpike( node_id_external_type node_idv, double offsetv )
      : node_id_( node_idv )
      , offset_( offsetv )
    {
    }

    unsigned int
    get_node_id() const
    {
      return static_cast< node_id_external_type >( node_id_ );
    }
    void
    set_node_id( node_id_external_type node_id )
    {
      node_id_ = static_cast< double >( node_id );
    }
    double
    get_offset() const
    {
      return offset_;
    }

  private:
    double node_id_; //!< node ID of neuron that spiked
    double offset_;  //!< offset of spike from grid

    //! This function asserts that doubles can hold node IDs without loss
    static void
    assert_datatype_compatibility_()
    {
      assert( std::numeric_limits< double >::digits > std::numeric_limits< node_id_external_type >::digits );

      // the next one is doubling up, better be safe than sorry
      const node_id_external_type maxnode_id = std::numeric_limits< node_id_external_type >::max();
      OffGridSpike ogs( maxnode_id, 0.0 );
      assert( maxnode_id == ogs.get_node_id() );
    }
  };
};

inline void
MPIManager::set_recv_counts_secondary_events_in_int_per_rank( const std::vector< int >& recv_counts_in_int_per_rank )
{
  recv_counts_secondary_events_in_int_per_rank_ = recv_counts_in_int_per_rank;

  std::partial_sum( recv_counts_secondary_events_in_int_per_rank_.begin(),
    recv_counts_secondary_events_in_int_per_rank_.end() - 1,
    recv_displacements_secondary_events_in_int_per_rank_.begin() + 1 );
}

inline size_t
MPIManager::get_recv_count_secondary_events_in_int( const size_t source_rank ) const
{
  return recv_counts_secondary_events_in_int_per_rank_[ source_rank ];
}

inline size_t
MPIManager::get_recv_displacement_secondary_events_in_int( const size_t source_rank ) const
{
  return recv_displacements_secondary_events_in_int_per_rank_[ source_rank ];
}

inline size_t
MPIManager::get_send_count_secondary_events_in_int( const size_t target_rank ) const
{
  return send_counts_secondary_events_in_int_per_rank_[ target_rank ];
}

inline size_t
MPIManager::get_send_displacement_secondary_events_in_int( const size_t target_rank ) const
{
  return send_displacements_secondary_events_in_int_per_rank_[ target_rank ];
}

inline size_t
MPIManager::get_done_marker_position_in_secondary_events_send_buffer( const size_t target_rank ) const
{
  return get_send_displacement_secondary_events_in_int( target_rank )
    + get_send_count_secondary_events_in_int( target_rank ) - 1;
}

inline size_t
MPIManager::get_done_marker_position_in_secondary_events_recv_buffer( const size_t source_rank ) const
{
  return get_recv_displacement_secondary_events_in_int( source_rank )
    + get_recv_count_secondary_events_in_int( source_rank ) - 1;
}

inline size_t
MPIManager::get_num_processes() const
{
  return num_processes_;
}

inline void
MPIManager::set_num_processes( size_t n_procs )
{
  num_processes_ = n_procs;
}

inline size_t
MPIManager::get_rank() const
{
  return rank_;
}

inline bool
MPIManager::is_mpi_used()
{
  return use_mpi_;
}

inline size_t
MPIManager::get_buffer_size_target_data() const
{
  return buffer_size_target_data_;
}

inline unsigned int
MPIManager::get_send_recv_count_target_data_per_rank() const
{
  return send_recv_count_target_data_per_rank_;
}

inline size_t
MPIManager::get_buffer_size_spike_data() const
{
  return buffer_size_spike_data_;
}

inline unsigned int
MPIManager::get_send_recv_count_spike_data_per_rank() const
{
  return send_recv_count_spike_data_per_rank_;
}

inline size_t
MPIManager::get_send_buffer_size_secondary_events_in_int() const
{
  return send_displacements_secondary_events_in_int_per_rank_
           [ send_displacements_secondary_events_in_int_per_rank_.size() - 1 ]
    + send_counts_secondary_events_in_int_per_rank_[ send_counts_secondary_events_in_int_per_rank_.size() - 1 ];
}

inline size_t
MPIManager::get_recv_buffer_size_secondary_events_in_int() const
{
  return recv_displacements_secondary_events_in_int_per_rank_
           [ recv_displacements_secondary_events_in_int_per_rank_.size() - 1 ]
    + recv_counts_secondary_events_in_int_per_rank_[ recv_counts_secondary_events_in_int_per_rank_.size() - 1 ];
}

inline void
MPIManager::set_buffer_size_target_data( const size_t buffer_size )
{
  assert( buffer_size >= static_cast< size_t >( 2 * get_num_processes() ) );
  if ( buffer_size <= max_buffer_size_target_data_ )
  {
    buffer_size_target_data_ = buffer_size;
  }
  else
  {
    buffer_size_target_data_ = max_buffer_size_target_data_;
  }
  send_recv_count_target_data_per_rank_ = static_cast< size_t >(
    floor( static_cast< double >( get_buffer_size_target_data() ) / static_cast< double >( get_num_processes() ) ) );

  assert( send_recv_count_target_data_per_rank_ * get_num_processes() <= get_buffer_size_target_data() );
}

inline void
MPIManager::set_buffer_size_spike_data( const size_t buffer_size )
{
  assert( buffer_size >= static_cast< size_t >( 2 * get_num_processes() ) );
  if ( buffer_size <= max_buffer_size_spike_data_ )
  {
    buffer_size_spike_data_ = buffer_size;
  }
  else
  {
    buffer_size_spike_data_ = max_buffer_size_spike_data_;
  }

  send_recv_count_spike_data_per_rank_ = floor( get_buffer_size_spike_data() / get_num_processes() );

  assert( send_recv_count_spike_data_per_rank_ * get_num_processes() <= get_buffer_size_spike_data() );
}

inline bool
MPIManager::increase_buffer_size_target_data()
{
  assert( adaptive_target_buffers_ );
  if ( buffer_size_target_data_ >= max_buffer_size_target_data_ )
  {
    return false;
  }
  else
  {
    if ( buffer_size_target_data_ * growth_factor_buffer_target_data_ < max_buffer_size_target_data_ )
    {
      // this also adjusts send_recv_count_target_data_per_rank_
      set_buffer_size_target_data(
        static_cast< size_t >( floor( buffer_size_target_data_ * growth_factor_buffer_target_data_ ) ) );
    }
    else
    {
      // this also adjusts send_recv_count_target_data_per_rank_
      set_buffer_size_target_data( max_buffer_size_target_data_ );
    }
    return true;
  }
}

inline bool
MPIManager::increase_buffer_size_spike_data()
{
  assert( adaptive_spike_buffers_ );
  if ( buffer_size_spike_data_ >= max_buffer_size_spike_data_ )
  {
    return false;
  }
  else
  {
    if ( buffer_size_spike_data_ * growth_factor_buffer_spike_data_ < max_buffer_size_spike_data_ )
    {
      set_buffer_size_spike_data( floor( buffer_size_spike_data_ * growth_factor_buffer_spike_data_ ) );
    }
    else
    {
      set_buffer_size_spike_data( max_buffer_size_spike_data_ );
    }
    return true;
  }
}

inline void
MPIManager::decrease_buffer_size_spike_data()
{
  assert( adaptive_spike_buffers_ );
  // the minimum is set to 4.0 * get_num_processes() to differentiate the initial size
  if ( buffer_size_spike_data_ / shrink_factor_buffer_spike_data_ > 4.0 * get_num_processes() )
  {
    set_buffer_size_spike_data( floor( buffer_size_spike_data_ / shrink_factor_buffer_spike_data_ ) );
  }
}

inline bool
MPIManager::adaptive_target_buffers() const
{
  return adaptive_target_buffers_;
}

inline bool
MPIManager::adaptive_spike_buffers() const
{
  return adaptive_spike_buffers_;
}

#ifndef HAVE_MPI
inline std::string
MPIManager::get_processor_name()
{
  char name[ 1024 ];
  name[ 1023 ] = '\0';
  gethostname( name, 1023 );
  return name;
}

inline void
MPIManager::mpi_abort( int )
{
}

inline void
MPIManager::communicate( std::vector< int >& )
{
}

inline void
MPIManager::communicate( std::vector< long >& )
{
}

inline void
MPIManager::synchronize()
{
}

inline void
test_link( int, int )
{
}

inline void
test_links()
{
}

inline bool
MPIManager::any_true( const bool my_bool )
{
  return my_bool;
}

inline double
MPIManager::time_communicate( int, int )
{
  return 0.0;
}

inline double
MPIManager::time_communicatev( int, int )
{
  return 0.0;
}

inline double
MPIManager::time_communicate_offgrid( int, int )
{
  return 0.0;
}

inline double
MPIManager::time_communicate_alltoall( int, int )
{
  return 0.0;
}

inline double
MPIManager::time_communicate_alltoallv( int, int )
{
  return 0.0;
}

#endif /* HAVE_MPI  */

#ifdef HAVE_MPI
template < class D >
void
MPIManager::communicate_Alltoall( std::vector< D >& send_buffer,
  std::vector< D >& recv_buffer,
  const unsigned int send_recv_count )
{
  void* send_buffer_int = static_cast< void* >( &send_buffer[ 0 ] );
  void* recv_buffer_int = static_cast< void* >( &recv_buffer[ 0 ] );

  communicate_Alltoall_( send_buffer_int, recv_buffer_int, send_recv_count );
}

template < class D >
void
MPIManager::communicate_secondary_events_Alltoallv( std::vector< D >& send_buffer, std::vector< D >& recv_buffer )
{
  void* send_buffer_int = static_cast< void* >( &send_buffer[ 0 ] );
  void* recv_buffer_int = static_cast< void* >( &recv_buffer[ 0 ] );

  communicate_Alltoallv_( send_buffer_int,
    &send_counts_secondary_events_in_int_per_rank_[ 0 ],
    &send_displacements_secondary_events_in_int_per_rank_[ 0 ],
    recv_buffer_int,
    &recv_counts_secondary_events_in_int_per_rank_[ 0 ],
    &recv_displacements_secondary_events_in_int_per_rank_[ 0 ] );
}

#else // HAVE_MPI
template < class D >
void
MPIManager::MPIManager::communicate_Alltoall( std::vector< D >& send_buffer,
  std::vector< D >& recv_buffer,
  const unsigned int )
{
  recv_buffer.swap( send_buffer );
}

template < class D >
void
MPIManager::communicate_secondary_events_Alltoallv( std::vector< D >& send_buffer, std::vector< D >& recv_buffer )
{
  recv_buffer.swap( send_buffer );
}

#endif /* HAVE_MPI */

template < class D >
void
MPIManager::communicate_target_data_Alltoall( std::vector< D >& send_buffer, std::vector< D >& recv_buffer )
{
  const size_t send_recv_count_target_data_in_int_per_rank =
    sizeof( TargetData ) / sizeof( unsigned int ) * send_recv_count_target_data_per_rank_;

  communicate_Alltoall( send_buffer, recv_buffer, send_recv_count_target_data_in_int_per_rank );
}

template < class D >
void
MPIManager::communicate_spike_data_Alltoall( std::vector< D >& send_buffer, std::vector< D >& recv_buffer )
{
  const size_t send_recv_count_spike_data_in_int_per_rank =
    sizeof( SpikeData ) / sizeof( unsigned int ) * send_recv_count_spike_data_per_rank_;

  communicate_Alltoall( send_buffer, recv_buffer, send_recv_count_spike_data_in_int_per_rank );
}

template < class D >
void
MPIManager::communicate_off_grid_spike_data_Alltoall( std::vector< D >& send_buffer, std::vector< D >& recv_buffer )
{
  const size_t send_recv_count_off_grid_spike_data_in_int_per_rank =
    sizeof( OffGridSpikeData ) / sizeof( unsigned int ) * send_recv_count_spike_data_per_rank_;

  communicate_Alltoall( send_buffer, recv_buffer, send_recv_count_off_grid_spike_data_in_int_per_rank );
}
}

#endif /* MPI_MANAGER_H */<|MERGE_RESOLUTION|>--- conflicted
+++ resolved
@@ -109,17 +109,10 @@
    */
   size_t get_process_id_of_vp( const size_t vp ) const;
 
-<<<<<<< HEAD
-
-  //  Return the process id of the node with the specified node ID.
-
-  thread get_process_id_of_node_id( const index node_id ) const;
-=======
   /*
    * Return the process id of the node with the specified node ID.
    */
   size_t get_process_id_of_node_id( const size_t node_id ) const;
->>>>>>> e441a55a
 
   /**
    * Finalize MPI communication (needs to be separate from MPIManager::finalize
