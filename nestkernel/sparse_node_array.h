/*
 *  sparse_node_array.h
 *
 *  This file is part of NEST.
 *
 *  Copyright (C) 2004 The NEST Initiative
 *
 *  NEST is free software: you can redistribute it and/or modify
 *  it under the terms of the GNU General Public License as published by
 *  the Free Software Foundation, either version 2 of the License, or
 *  (at your option) any later version.
 *
 *  NEST is distributed in the hope that it will be useful,
 *  but WITHOUT ANY WARRANTY; without even the implied warranty of
 *  MERCHANTABILITY or FITNESS FOR A PARTICULAR PURPOSE.  See the
 *  GNU General Public License for more details.
 *
 *  You should have received a copy of the GNU General Public License
 *  along with NEST.  If not, see <http://www.gnu.org/licenses/>.
 *
 */

#ifndef SPARSE_NODE_ARRAY_H
#define SPARSE_NODE_ARRAY_H

// C++ includes:
#include <cassert>
#include <map>

// Includes from nestkernel:
#include "nest_types.h"

// Includes from libnestutil
#include "block_vector.h"


namespace nest
{
class Node;

/**
 * Sparse representation of local nodes.
 *
<<<<<<< HEAD
 * This class is a container providing lookup of thread-local nodes (as Node*)
 * based on node IDs.
 *
 * Basically, this array is a vector containing only pointers to local nodes.
 * For N virtual processes, we have (if only nodes without proxies)
 *
 *   node ID  %  N  --> VP
 *   node ID div N  --> index on VP
 *
 * so that the latter gives and index into the local node array. This index
 * will be skewed due to nodes without proxies present on all ranks, whence
 * we must search from the estimated location in the array.
=======
 * SparseNodeArray maps node IDs of thread-local nodes to Node*. It provides
 * a const iterator interface for iteration over all local nodes, lookup by
 * node ID and lookup by numeric index into local nodes. The latter is provided
 * to support HPC synapses using TargetIdentifierIndex representation.
 *
 * For efficient lookup, all normal nodes (with proxies) need to be created together
 * and all devices need to be created together. It does not matter which are created first. If nodes
 * and devices are created alternatingly, lookup performance may suffer significantly
 * if many devices are present. This mainly affects network connection.
 *
 * As nodes are added to an initially empty SparseNodeArray, the array tracks
 * whether nodes have proxies or not. Array lookup is split at the point of the first
 * proxy/no-proxy (or no-proxy/proxy) transition between nodes. In the no-proxy
 * region, where all nodes are represented locally, Node IDs are mapped directly
 * to array indices. In the proxy region, they are scaled by 1/n_vp.
 *
 * To reliably reject requests for node IDs beyond the globally maximal node ID, the
 * latter must be set explicitly. A SparseNodeArray is said to be in *consistent state*
 * if the global maximal node ID has been set. Once add_local_node() is called, the
 * array is not in consistent state until the global maximal node ID is set again. This
 * is indicated by setting the max_node_id_ == 0. Looking up nodes while the
 * array is not in a consistent state triggers an assertion.
 *
 * To also support cases in which users alternate creation of nodes with and
 * without proxies or use nodes with special behavior (e.g., MUSIC nodes), we
 * perform a linear search from the estimated location of the node in the array.
 *
 * The following invariants hold when the array is in consistent state:
 *
 * 1. Entries are sorted by strictly increasing node ID (nid).
 * 2. All entries with index i < split_idx_ belong to the left part of the array,
 *    all remaining entries to the right part.
 * 3. All entries with node ID nid < split_node_id_ belong to the left part of the array,
 *    all remaining entries to the right part.
 * 4. nodes_[0].get_node()->has_proxies() == nodes_[i].get_node()->has_proxies() for 0 <= i < lookup_split_idx_
 *
 * @note
 * - The last invariant simply means that all nodes in the left part of the array have the same value of has_proxies().
 *
>>>>>>> ec2b6c42
 */
class SparseNodeArray
{
public:
  /**
   * Entry representing individual node.
   *
   * @note
   * - The Node ID is stored in the entry to ensure cache locality during lookup.
   * - Actual entries will always point to valid nodes.
   * - Must be public to allow iteration by SparseNodeArray-users.
   */
  class NodeEntry
  {
    friend class SparseNodeArray;

  public:
    /**
     * @note
     * This constructor is only provided to allow BlockVector to initialize
     * new blocks with "zero" values.
     */
    NodeEntry()
      : node_( nullptr )
      , node_id_( 0 )
    {
    }

    /**
     * @param Node to be represented
     * @param Index of node to be represented
     */
    NodeEntry( Node&, index );

    Node* get_node() const;    //!< return pointer to represented node
    index get_node_id() const; //!< return ID of represented node

  private:
    Node* node_;    //!< @note pointer to allow zero-entries for BlockVector compatibility
    index node_id_; //!< store node ID locally for faster searching
  };

  //! Iterator inherited from BlockVector
  typedef BlockVector< SparseNodeArray::NodeEntry >::const_iterator const_iterator;

  //! Create empty sparse node array
  SparseNodeArray();

  /**
   * Return size of container.
   *
   * This is the number of local nodes.
   *
   * @see get_max_node_id()
   */
  size_t size() const;

  //! Clear the array
  void clear();

  /**
   * Add single local node.
   */
  void add_local_node( Node& );

  /**
   * Set max node ID to maximum in network.
   *
   * This also sets split_node_id_ to max node ID + 1 as long as we have not split.
   *
   * @note
   * Must be called by any method adding nodes to the network at end of
   * each batch of nodes added.
   */
  void set_max_node_id( index );

  /**
   * Globally largest node ID.
   */
  index get_max_node_id() const;

  /**
   *  Return pointer to node or nullptr if node is not local.
   *
   *  @note
   *  The caller is responsible for providing proper
   *  proxy-node pointers for non-local nodes.
   */
  Node* get_node_by_node_id( index ) const;

  /**
   * Lookup node based on index into container.
   *
   * @note Required for target lookup by HPC synapses.
   */
  Node* get_node_by_index( size_t ) const;

  /**
   * Constant iterators for safe iteration of SparseNodeArray.
   */
  const_iterator begin() const;
  const_iterator end() const;

private:
  bool is_consistent_() const;

  BlockVector< NodeEntry > nodes_; //!< stores local node information
  index global_max_node_id_;       //!< globally largest node ID
  index local_min_node_id_;        //!< smallest local node ID
  index local_max_node_id_;        //!< largest local node ID

<<<<<<< HEAD
  /*
   * We assume that either all neurons or all devices are created first.
   * As long as scale_split_id_ == -1, we have only seen one kind of nodes.
   * When the first local node is added, adding_nodes_with_proxies_ gets the proper value.
   * Once we get a node of a kind not agreeing with the value of adding_nodes_with_proxies_,
   * we have seen a node-kind change and we set scale_split_id_ to the NodeID of the node we are
   * adding. We later apply id_idx_scale_[node_id < scale_split_id_].
   *
   * Note / needed changes:
   * - scale_split_id_ should grow with each node as long as not split
   * - also need scale_split_idx_
   * - id_idx_scale_[0] is updated as long as we have not split while adding, after split ...[1]
   * - During lookup, the scale of the part used is updated.
   */
  index scale_split_id_;
  size_t scale_split_idx_;
  bool split_has_occured_;
  bool adding_nodes_with_proxies_;
  mutable double id_idx_scale_[ 2 ] = { 1.0, 1.0 };
=======
  double left_scale_;  //!< scale factor for left side of array
  double right_scale_; //!< scale factor for right side of array

  /**
   * Globally smallest node ID in right side of array.
   *
   * - Is updated by set_max_node_id()
   * - Is global_max_node_id_ + 1 as long as right side is empty.
   */
  index split_node_id_;

  /**
   * Array index of first element in right side of array.
   */
  size_t split_idx_;

  /**
   * Mark whether split has happened during network construction.
   *
   * False as long as only one kind of neuron has been added.
   */
  bool have_split_;

  /**
   * Proxy status of nodes on left side of array.
   */
  bool left_side_has_proxies_;
>>>>>>> ec2b6c42
};

} // namespace nest


inline nest::SparseNodeArray::const_iterator
nest::SparseNodeArray::begin() const
{
  return nodes_.begin();
}

inline nest::SparseNodeArray::const_iterator
nest::SparseNodeArray::end() const
{
  return nodes_.end();
}

inline size_t
nest::SparseNodeArray::size() const
{
  return nodes_.size();
}

<<<<<<< HEAD
inline void
nest::SparseNodeArray::clear()
{
  nodes_.clear();
  max_node_id_ = 0;
  local_min_node_id_ = 0;
  local_max_node_id_ = 0;
  scale_split_id_ = 0;
  scale_split_idx_ = 0;
  split_has_occured_ = false;
  adding_nodes_with_proxies_ = false;
  id_idx_scale_[ 0 ] = 1.0;
  id_idx_scale_[ 1 ] = 1.0;
}

=======
>>>>>>> ec2b6c42
inline nest::Node*
nest::SparseNodeArray::get_node_by_index( size_t idx ) const
{
  assert( idx < nodes_.size() );
  return nodes_[ idx ].node_;
}

inline nest::index
nest::SparseNodeArray::get_max_node_id() const
{
  return global_max_node_id_;
}

inline bool
nest::SparseNodeArray::is_consistent_() const
{
  return nodes_.size() == 0 or global_max_node_id_ > 0;
}

inline nest::Node*
nest::SparseNodeArray::NodeEntry::get_node() const
{
  assert( node_ != nullptr );
  return node_;
}

inline nest::index
nest::SparseNodeArray::NodeEntry::get_node_id() const
{
  assert( node_id_ > 0 );
  return node_id_;
}

#endif /* SPARSE_NODE_ARRAY_H */<|MERGE_RESOLUTION|>--- conflicted
+++ resolved
@@ -41,20 +41,6 @@
 /**
  * Sparse representation of local nodes.
  *
-<<<<<<< HEAD
- * This class is a container providing lookup of thread-local nodes (as Node*)
- * based on node IDs.
- *
- * Basically, this array is a vector containing only pointers to local nodes.
- * For N virtual processes, we have (if only nodes without proxies)
- *
- *   node ID  %  N  --> VP
- *   node ID div N  --> index on VP
- *
- * so that the latter gives and index into the local node array. This index
- * will be skewed due to nodes without proxies present on all ranks, whence
- * we must search from the estimated location in the array.
-=======
  * SparseNodeArray maps node IDs of thread-local nodes to Node*. It provides
  * a const iterator interface for iteration over all local nodes, lookup by
  * node ID and lookup by numeric index into local nodes. The latter is provided
@@ -94,7 +80,6 @@
  * @note
  * - The last invariant simply means that all nodes in the left part of the array have the same value of has_proxies().
  *
->>>>>>> ec2b6c42
  */
 class SparseNodeArray
 {
@@ -206,27 +191,6 @@
   index local_min_node_id_;        //!< smallest local node ID
   index local_max_node_id_;        //!< largest local node ID
 
-<<<<<<< HEAD
-  /*
-   * We assume that either all neurons or all devices are created first.
-   * As long as scale_split_id_ == -1, we have only seen one kind of nodes.
-   * When the first local node is added, adding_nodes_with_proxies_ gets the proper value.
-   * Once we get a node of a kind not agreeing with the value of adding_nodes_with_proxies_,
-   * we have seen a node-kind change and we set scale_split_id_ to the NodeID of the node we are
-   * adding. We later apply id_idx_scale_[node_id < scale_split_id_].
-   *
-   * Note / needed changes:
-   * - scale_split_id_ should grow with each node as long as not split
-   * - also need scale_split_idx_
-   * - id_idx_scale_[0] is updated as long as we have not split while adding, after split ...[1]
-   * - During lookup, the scale of the part used is updated.
-   */
-  index scale_split_id_;
-  size_t scale_split_idx_;
-  bool split_has_occured_;
-  bool adding_nodes_with_proxies_;
-  mutable double id_idx_scale_[ 2 ] = { 1.0, 1.0 };
-=======
   double left_scale_;  //!< scale factor for left side of array
   double right_scale_; //!< scale factor for right side of array
 
@@ -254,7 +218,6 @@
    * Proxy status of nodes on left side of array.
    */
   bool left_side_has_proxies_;
->>>>>>> ec2b6c42
 };
 
 } // namespace nest
@@ -278,24 +241,6 @@
   return nodes_.size();
 }
 
-<<<<<<< HEAD
-inline void
-nest::SparseNodeArray::clear()
-{
-  nodes_.clear();
-  max_node_id_ = 0;
-  local_min_node_id_ = 0;
-  local_max_node_id_ = 0;
-  scale_split_id_ = 0;
-  scale_split_idx_ = 0;
-  split_has_occured_ = false;
-  adding_nodes_with_proxies_ = false;
-  id_idx_scale_[ 0 ] = 1.0;
-  id_idx_scale_[ 1 ] = 1.0;
-}
-
-=======
->>>>>>> ec2b6c42
 inline nest::Node*
 nest::SparseNodeArray::get_node_by_index( size_t idx ) const
 {
