--- conflicted
+++ resolved
@@ -58,11 +58,6 @@
 nest::MPIManager::MPIManager()
   : num_processes_( 1 )
   , rank_( 0 )
-<<<<<<< HEAD
-  , send_buffer_size_( 1 )
-  , recv_buffer_size_( 1 )
-=======
->>>>>>> 18f25d59
   , use_mpi_( false )
   , buffer_size_target_data_( 1 )
   , buffer_size_spike_data_( 1 )
@@ -84,18 +79,8 @@
 {
 }
 
-<<<<<<< HEAD
-#ifdef HAVE_MPI
-void nest::MPIManager::set_communicator(MPI_Comm global_comm)
-{
-  comm = global_comm;
-  MPI_Comm_size( comm, &num_processes_ );
-  MPI_Comm_rank( comm, &rank_ );
-  recv_buffer_size_ = send_buffer_size_ * get_num_processes();
-}
-#endif
-=======
 #ifndef HAVE_MPI
+
 void
 nest::MPIManager::init_mpi( int* argc, char** argv[] )
 {
@@ -108,7 +93,15 @@
 }
 
 #else /* HAVE_MPI */
->>>>>>> 18f25d59
+
+void
+nest::MPIManager::set_communicator(MPI_Comm global_comm)
+{
+  comm = global_comm;
+  MPI_Comm_size( comm, &num_processes_ );
+  MPI_Comm_rank( comm, &rank_ );
+  recv_buffer_size_ = send_buffer_size_ * get_num_processes();
+}
 
 void
 nest::MPIManager::init_mpi( int* argc, char** argv[] )
@@ -129,8 +122,6 @@
 #endif /* #ifdef HAVE_MUSIC */
   }
 
-<<<<<<< HEAD
-=======
   MPI_Comm_size( comm, &num_processes_ );
   MPI_Comm_rank( comm, &rank_ );
 
@@ -142,7 +133,6 @@
   kernel().mpi_manager.set_buffer_size_spike_data(
     2 * kernel().mpi_manager.get_num_processes() );
 
->>>>>>> 18f25d59
   // create off-grid-spike type for MPI communication
   // creating derived datatype
   OffGridSpike::assert_datatype_compatibility_();
@@ -171,6 +161,7 @@
 
   use_mpi_ = true;
 }
+
 #endif /* #ifdef HAVE_MPI */
 
 void
@@ -186,16 +177,6 @@
 void
 nest::MPIManager::set_status( const DictionaryDatum& dict )
 {
-<<<<<<< HEAD
-}
-
-void
-nest::MPIManager::get_status( DictionaryDatum& d )
-{
-  def< long >( d, names::num_processes, num_processes_ );
-  def< long >( d, names::send_buffer_size, send_buffer_size_ );
-  def< long >( d, names::receive_buffer_size, recv_buffer_size_ );
-=======
   updateValue< bool >(
     dict, names::adaptive_target_buffers, adaptive_target_buffers_ );
   updateValue< bool >(
@@ -258,7 +239,6 @@
   def< double >( dict,
     names::growth_factor_buffer_target_data,
     growth_factor_buffer_target_data_ );
->>>>>>> 18f25d59
 }
 
 /**
