--- conflicted
+++ resolved
@@ -440,21 +440,13 @@
         // Draw `target_number_connections` sources
         while ( target_number_connections > 0 )
         {
-<<<<<<< HEAD
           size_t random_id = lottery( rng );
-=======
-          const index random_id = lottery( rng );
->>>>>>> 50fe5c0c
           if ( not allow_multapses_ and is_selected[ random_id ] )
           {
             continue;
           }
 
-<<<<<<< HEAD
           size_t source_id = positions[ random_id ].second;
-=======
-          const index source_id = positions[ random_id ].second;
->>>>>>> 50fe5c0c
           if ( not allow_autapses_ and source_id == target_id )
           {
             continue;
@@ -492,21 +484,13 @@
         // Draw `target_number_connections` sources
         while ( target_number_connections > 0 )
         {
-<<<<<<< HEAD
-          size_t random_id = rng->ulrand( positions.size() );
-=======
-          const index random_id = rng->ulrand( positions.size() );
->>>>>>> 50fe5c0c
+          const size_t random_id = rng->ulrand( positions.size() );
           if ( not allow_multapses_ and is_selected[ random_id ] )
           {
             continue;
           }
           positions[ random_id ].first.get_vector( source_pos_vector );
-<<<<<<< HEAD
-          size_t source_id = positions[ random_id ].second;
-=======
-          const index source_id = positions[ random_id ].second;
->>>>>>> 50fe5c0c
+          const size_t source_id = positions[ random_id ].second;
           for ( size_t indx = 0; indx < synapse_model_.size(); ++indx )
           {
             const double w = weight_[ indx ]->value( rng, source_pos_vector, target_pos_vector, source, tgt );
@@ -581,21 +565,13 @@
         // Draw `target_number_connections` sources
         while ( target_number_connections > 0 )
         {
-<<<<<<< HEAD
-          size_t random_id = lottery( rng );
-=======
-          const index random_id = lottery( rng );
->>>>>>> 50fe5c0c
+          const size_t random_id = lottery( rng );
           if ( not allow_multapses_ and is_selected[ random_id ] )
           {
             continue;
           }
 
-<<<<<<< HEAD
-          size_t source_id = ( *positions )[ random_id ].second;
-=======
-          const index source_id = ( *positions )[ random_id ].second;
->>>>>>> 50fe5c0c
+          const size_t source_id = ( *positions )[ random_id ].second;
           if ( not allow_autapses_ and source_id == target_id )
           {
             continue;
@@ -626,21 +602,13 @@
         // Draw `target_number_connections` sources
         while ( target_number_connections > 0 )
         {
-<<<<<<< HEAD
-          size_t random_id = rng->ulrand( positions->size() );
-=======
-          const index random_id = rng->ulrand( positions->size() );
->>>>>>> 50fe5c0c
+          const size_t random_id = rng->ulrand( positions->size() );
           if ( not allow_multapses_ and is_selected[ random_id ] )
           {
             continue;
           }
 
-<<<<<<< HEAD
-          size_t source_id = ( *positions )[ random_id ].second;
-=======
-          const index source_id = ( *positions )[ random_id ].second;
->>>>>>> 50fe5c0c
+          const size_t source_id = ( *positions )[ random_id ].second;
           if ( not allow_autapses_ and source_id == target_id )
           {
             continue;
@@ -765,20 +733,12 @@
     // Draw `number_of_connections` targets
     while ( number_of_connections > 0 )
     {
-<<<<<<< HEAD
-      size_t random_id = lottery( get_rank_synced_rng() );
-=======
-      const index random_id = lottery( get_rank_synced_rng() );
->>>>>>> 50fe5c0c
+      const size_t random_id = lottery( get_rank_synced_rng() );
       if ( not allow_multapses_ and is_selected[ random_id ] )
       {
         continue;
       }
-<<<<<<< HEAD
-      size_t target_id = target_pos_node_id_pairs[ random_id ].second;
-=======
-      const index target_id = target_pos_node_id_pairs[ random_id ].second;
->>>>>>> 50fe5c0c
+      const size_t target_id = target_pos_node_id_pairs[ random_id ].second;
       if ( not allow_autapses_ and source_id == target_id )
       {
         continue;
@@ -807,11 +767,7 @@
       }
 
       Node* target_ptr = kernel().node_manager.get_node_or_proxy( target_id );
-<<<<<<< HEAD
-      size_t target_thread = target_ptr->get_thread();
-=======
-      const thread target_thread = target_ptr->get_thread();
->>>>>>> 50fe5c0c
+      const size_t target_thread = target_ptr->get_thread();
 
       for ( size_t indx = 0; indx < synapse_model_.size(); ++indx )
       {
