--- conflicted
+++ resolved
@@ -438,11 +438,7 @@
         std::vector< bool > is_selected( positions.size() );
 
         // Draw `target_number_connections` sources
-<<<<<<< HEAD
-        for ( int i = 0; i < static_cast< int >( target_number_connections ); ++i )
-=======
         while ( target_number_connections > 0 )
->>>>>>> b9514cce
         {
           size_t random_id = lottery( rng );
           if ( not allow_multapses_ and is_selected[ random_id ] )
@@ -486,11 +482,7 @@
         std::vector< bool > is_selected( positions.size() );
 
         // Draw `target_number_connections` sources
-<<<<<<< HEAD
-        for ( int i = 0; i < static_cast< int >( target_number_connections ); ++i )
-=======
         while ( target_number_connections > 0 )
->>>>>>> b9514cce
         {
           const size_t random_id = rng->ulrand( positions.size() );
           if ( not allow_multapses_ and is_selected[ random_id ] )
@@ -571,11 +563,7 @@
         std::vector< bool > is_selected( positions->size() );
 
         // Draw `target_number_connections` sources
-<<<<<<< HEAD
-        for ( int i = 0; i < static_cast< int >( target_number_connections ); ++i )
-=======
         while ( target_number_connections > 0 )
->>>>>>> b9514cce
         {
           const size_t random_id = lottery( rng );
           if ( not allow_multapses_ and is_selected[ random_id ] )
@@ -612,11 +600,7 @@
         std::vector< bool > is_selected( positions->size() );
 
         // Draw `target_number_connections` sources
-<<<<<<< HEAD
-        for ( int i = 0; i < static_cast< int >( target_number_connections ); ++i )
-=======
         while ( target_number_connections > 0 )
->>>>>>> b9514cce
         {
           const size_t random_id = rng->ulrand( positions->size() );
           if ( not allow_multapses_ and is_selected[ random_id ] )
@@ -747,11 +731,7 @@
     std::vector< bool > is_selected( target_pos_node_id_pairs.size() );
 
     // Draw `number_of_connections` targets
-<<<<<<< HEAD
-    for ( long i = 0; i < static_cast< long >( number_of_connections ); ++i )
-=======
     while ( number_of_connections > 0 )
->>>>>>> b9514cce
     {
       const size_t random_id = lottery( get_rank_synced_rng() );
       if ( not allow_multapses_ and is_selected[ random_id ] )
