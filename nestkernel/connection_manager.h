/*
 *  connection_manager.h
 *
 *  This file is part of NEST.
 *
 *  Copyright (C) 2004 The NEST Initiative
 *
 *  NEST is free software: you can redistribute it and/or modify
 *  it under the terms of the GNU General Public License as published by
 *  the Free Software Foundation, either version 2 of the License, or
 *  (at your option) any later version.
 *
 *  NEST is distributed in the hope that it will be useful,
 *  but WITHOUT ANY WARRANTY; without even the implied warranty of
 *  MERCHANTABILITY or FITNESS FOR A PARTICULAR PURPOSE.  See the
 *  GNU General Public License for more details.
 *
 *  You should have received a copy of the GNU General Public License
 *  along with NEST.  If not, see <http://www.gnu.org/licenses/>.
 *
 */

#ifndef CONNECTION_MANAGER_H
#define CONNECTION_MANAGER_H

// C++ includes:
#include <string>
#include <vector>

// Includes from libnestutil:
#include "manager_interface.h"

// Includes from nestkernel:
#include "conn_builder.h"
#include "connection_id.h"
#include "connector_base.h"
#include "gid_collection.h"
#include "nest_time.h"
#include "nest_timeconverter.h"
#include "nest_types.h"
#include "source_table.h"
#include "target_table.h"
#include "target_table_devices.h"

// Includes from sli:
#include "arraydatum.h"
#include "dict.h"
#include "dictdatum.h"

namespace nest
{
class GenericConnBuilderFactory;
class spikecounter;
class Node;
class Subnet;
class Event;
class SecondaryEvent;
class DelayChecker;
class GrowthCurve;
class SpikeData;

class ConnectionManager : public ManagerInterface
{
  friend class SimulationManager; // update_delay_extrema_
public:
  ConnectionManager();
  virtual ~ConnectionManager();

  virtual void initialize();
  virtual void finalize();

  virtual void set_status( const DictionaryDatum& );
  virtual void get_status( DictionaryDatum& );

  DictionaryDatum& get_connruledict();

  void compute_target_data_buffer_size();
  void compute_compressed_secondary_recv_buffer_positions( const thread tid );

  /**
   * Add a connectivity rule, i.e. the respective ConnBuilderFactory.
   */
  template < typename ConnBuilder >
  void register_conn_builder( const std::string& name );

  ConnBuilder* get_conn_builder( const std::string& name,
    const GIDCollection& sources,
    const GIDCollection& targets,
    const DictionaryDatum& conn_spec,
    const DictionaryDatum& syn_spec );

  /**
   * Create connections.
   */
  void connect( const GIDCollection&,
    const GIDCollection&,
    const DictionaryDatum&,
    const DictionaryDatum& );

  /**
   * Connect two nodes. The source node is defined by its global ID.
   * The target node is defined by the node. The connection is
   * established on the thread/process that owns the target node.
   *
   * The parameters delay and weight have the default value numerics::nan.
   * numerics::nan is a special value, which describes double values that
   * are not a number. If delay or weight is omitted in a connect call,
   * numerics::nan indicates this and weight/delay are set only, if they are
   *valid.
   *
   * \param s GID of the sending Node.
   * \param target Pointer to target Node.
   * \param target_thread Thread that hosts the target node.
   * \param syn The synapse model to use.
   * \param d Delay of the connection (in ms).
   * \param w Weight of the connection.
   */
  void connect( const index s,
    Node* target,
    thread target_thread,
    const synindex syn_id,
    const double_t d = numerics::nan,
    const double_t w = numerics::nan );

  /**
   * Connect two nodes. The source node is defined by its global ID.
   * The target node is defined by the node. The connection is
   * established on the thread/process that owns the target node.
   *
   * The parameters delay and weight have the default value numerics::nan.
   * numerics::nan is a special value, which describes double values that
   * are not a number. If delay or weight is omitted in an connect call,
   * numerics::nan indicates this and weight/delay are set only, if they are
   *valid.
   *
   * \param s GID of the sending Node.
   * \param target Pointer to target Node.
   * \param target_thread Thread that hosts the target node.
   * \param syn The synapse model to use.
   * \param params parameter dict to configure the synapse
   * \param d Delay of the connection (in ms).
   * \param w Weight of the connection.
   */
  void connect( const index s,
    Node* target,
    thread target_thread,
    const synindex syn_id,
    const DictionaryDatum& params,
    const double_t d = numerics::nan,
    const double_t w = numerics::nan );

  /**
   * Connect two nodes. The source node is defined by its global ID.
   * The target node is defined by the node. The connection is
   * established on the thread/process that owns the target node.
   *
   * \param s GID of the sending Node.
   * \param target pointer to target Node.
   * \param target_thread thread that hosts the target node
   * \param params parameter dict to configure the synapse
   * \param syn The synapse model to use.
   */
  bool connect( const index s, const index r, const DictionaryDatum& params, const synindex syn_id );

  index find_connection_sorted( const thread tid,
    const synindex syn_id,
    const index sgid,
    const index tgid );

  index find_connection_unsorted( const thread tid,
    const synindex syn_id,
    const index sgid,
    const index tgid );

  void disconnect_5g( const thread tid,
    const synindex syn_id,
    const index sgid,
    const index tgid );

  void print_source_table( const thread tid ) const;

  void print_connections( const thread tid ) const;

  void print_targets( const thread tid ) const;
  void print_send_buffer_pos( const thread tid ) const;

  void subnet_connect( Subnet&, Subnet&, int, index syn );

  /**
   * Connect, using a dictionary with arrays.
   * The connection rule is based on the details of the dictionary entries
   * source and target.
   * If source and target are both either a GID or a list of GIDs with equal
   * size, then source and target are connected one-to-one.
   * If source is a gid and target is a list of GIDs then the sources is
   * connected to all targets.
   * If source is a list of GIDs and target is a GID, then all sources are
   * connected to the target.
   * At this stage, the task of connect is to separate the dictionary into one
   * for each thread and then to forward the connect call to the connectors who
   * can then deal with the details of the connection.
   */
  bool data_connect_connectome( const ArrayDatum& connectome );

  /**
   * Connect one source node with many targets.
   * The dictionary d contains arrays for all the outgoing connections of type
   * syn.
   */
<<<<<<< HEAD
  void data_connect_single( const index source_id, DictionaryDatum d, const index syn );
=======
  void data_connect_single( const index s, DictionaryDatum d, const index syn );
>>>>>>> 58fd190f

  // aka conndatum GetStatus
  DictionaryDatum get_synapse_status( const index source_gid,
    const index target_gid,
    const thread tid,
    const synindex syn_id,
    const port p ) const;

  // aka conndatum SetStatus
  void set_synapse_status( const index source_gid,
    const index target_gid,
    const thread tid,
    const synindex syn_id,
    const port p,
    const DictionaryDatum& dict );

  /**
   * Return connections between pairs of neurons.
   * The params dictionary can have the following entries:
   * 'source' a token array with GIDs of source neurons.
   * 'target' a token array with GIDs of target neuron.
   * If either of these does not exist, all neuron are used for the respective
   * entry.
   * 'synapse_model' name of the synapse model, or all synapse models are
   * searched.
   * 'synapse_label' label (long) of the synapse, or all synapses are
   * searched.
   * The function then iterates all entries in source and collects the
   * connection IDs to all neurons in target.
   */
  ArrayDatum get_connections( DictionaryDatum dict ) const;

  void get_connections( std::deque< ConnectionID >& connectome,
    TokenArray const* source,
    TokenArray const* target,
    synindex syn_id,
    long synapse_label ) const;

  /**
   * Returns the number of connections in the network.
   */
  size_t get_num_connections() const;

  /**
   * Returns the number of connections of this synapse type.
   */
  size_t get_num_connections( const synindex syn_id ) const;

  void get_sources( const std::vector< index >& targets,
    std::vector< std::vector< index > >& sources,
<<<<<<< HEAD
    const index syn_id );
  void get_targets( const std::vector< index >& sources,
    std::vector< std::vector< index > >& targets,
    const index syn_id );

  const std::vector< Target >& get_targets( const thread tid,
    const index lid ) const;

  index get_target_gid( const thread tid,
    const synindex syn_id,
    const index lcid ) const;
=======
    index synapse_model );

  void get_targets( const std::vector< index >& sources,
    std::vector< std::vector< index > >& targets,
    const index synapse_model,
    const std::string& post_synaptic_element );
>>>>>>> 58fd190f

  /**
   * Triggered by volume transmitter in update.
   * Triggeres updates for all connectors of dopamine synapses that
   * are registered with the volume transmitter with gid vt_gid.
   */
  void trigger_update_weight( const long vt_gid,
    const std::vector< spikecounter >& dopa_spikes,
    const double t_trig );

  /**
   * Return minimal connection delay, which is precomputed by
   * update_delay_extrema_().
   */
  delay get_min_delay() const;

  /**
   * Return maximal connection delay, which is precomputed by
   * update_delay_extrema_().
   */
  delay get_max_delay() const;

  bool get_user_set_delay_extrema() const;

  void send( thread t, index sgid, Event& e );

  void send_secondary( thread t, SecondaryEvent& e );

  void send_5g( const thread tid,
    const synindex syn_id,
    const index lcid,
    Event& e );

  /**
   * Send event e to all device targets of source s_gid
   */
  void send_to_devices( const thread tid, const index source_gid, Event& e );

  /**
   * Send event e to all targets of source device ldid (local device id)
   */
  void send_from_device( const thread tid, const index ldid, Event& e );

  /**
   * Send event e to all targets of node source on thread t
   */
  void send_local( thread t, Node& source, Event& e );

  /**
   * Resize the structures for the Connector objects if necessary.
   * This function should be called after number of threads, min_delay,
   * max_delay, and time representation have been changed in the scheduler.
   * The TimeConverter is used to convert times from the old to the new
   * representation. It is also forwarding the calibration request to all
   * ConnectorModel objects.
   */
  void calibrate( const TimeConverter& );

  /**
   * Returns the delay checker for the current thread.
   */
  DelayChecker& get_delay_checker();

  //! Removes provessed entries from source table
  void clean_source_table( const thread tid );

  //! Clears all entries in source table
  void clear_source_table( const thread tid );

  //! Returns true if source table is kept after building network
  bool get_keep_source_table() const;

  //! Returns true if source table was cleared
  bool is_source_table_cleared() const;

  void prepare_target_table( const thread tid );

  void resize_target_table_devices();

  bool get_next_target_data( const thread tid,
    const thread rank_start,
    const thread rank_end,
    thread& target_rank,
    TargetData& next_target_data );

  void reject_last_target_data( const thread tid );

  void save_source_table_entry_point( const thread tid );

  void reset_source_table_entry_point( const thread tid );

  void restore_source_table_entry_point( const thread tid );

  void add_target( const thread tid, const thread target_rank, const TargetData& target_data );

  /**
   * Sorts connections in the presynaptic infrastructure by increasing
   * source gid.
   */
  void sort_connections( const thread tid );

  /**
   * Removes disabled connections (of structural plasticity)
   */
  void remove_disabled_connections( const thread tid );

  /**
   * Returns true if connection information needs to be
   * communicated. False otherwise.
   */
  bool have_connections_changed() const;
  void set_have_connections_changed( const bool changed );

  /**
   * Deletes TargetTable and resets processed flags of
   * SourceTable. This function must be called if connections are
   * created after connections have been communicated previously. It
   * basically restores the connection infrastructure to a state where
   * all information only exists on the postsynaptic side.
   */
  void restructure_connection_tables( const thread tid );

  /**
   * Reserves memory in connections and source table. Should be called
   * directly from the respective Connect functions when the number of
   * synapses could be estimated.
   */
  void reserve_connections( const thread tid,
    const synindex syn_id,
    const size_t count );

  // void remove_disabled_connections( const thread tid );

  void set_has_source_subsequent_targets( const thread tid,
    const synindex syn_id,
    const index lcid,
    const bool subsequent_targets );

  //! See source_table.h
  void no_targets_to_process( const thread tid );

  const std::vector< size_t >& get_secondary_send_buffer_positions(
    const thread tid,
    const index lid ) const;

  //! returns read position in MPI receive buffer for secondary
  //! connections
  size_t get_secondary_recv_buffer_position( const thread tid,
    const synindex syn_id,
    const index lcid ) const;

  bool deliver_secondary_events( const thread tid,
    std::vector< unsigned int >& recv_buffer );

  void compress_secondary_send_buffer_pos( const thread tid );

  void resize_connections();

  index get_source_gid( const thread tid,
    const synindex syn_id,
    const index lcid );

private:

  size_t get_num_target_data( const thread tid ) const;

  size_t get_num_connections_( const thread tid, const synindex syn_id ) const;

  void get_source_gids_( const thread tid,
    const synindex syn_id,
    const index tgid,
    std::vector< index >& sources );

  /**
   * Update delay extrema to current values.
   *
   * Static since it only operates in static variables. This allows it to be
   * called from const-method get_status() as well.
   */
  void update_delay_extrema_();

  /**
   * This method queries and finds the minimum delay
   * of all local connections
   */
  const Time get_min_delay_time_() const;

  /**
   * This method queries and finds the maximum delay
   * of all local connections
   */
  const Time get_max_delay_time_() const;

  /**
   * Deletes all connections.
   */
  void delete_connections_5g_();

  ConnectorBase* validate_source_entry_( thread tid, index s_gid );

  /**
   * connect_ is used to establish a connection between a sender and
   * receiving node which both have proxies.
   *
   * The parameters delay and weight have the default value numerics::nan.
   * numerics::nan is a special value, which describes double values that
   * are not a number. If delay or weight is omitted in an connect call,
   * numerics::nan indicates this and weight/delay are set only, if they are
   *valid.
   *
   * \param s A reference to the sending Node.
   * \param r A reference to the receiving Node.
   * \param s_gid The global id of the sending Node.
   * \param tid The thread of the target node.
   * \param syn The synapse model to use.
   * \param d The delay of the connection (optional).
   * \param w The weight of the connection (optional).
   * \param p The parameters for the connection.
   */
  void connect_( Node& s,
    Node& r,
    const index s_gid,
    const thread tid,
    const synindex syn_id,
    const double d = numerics::nan,
    const double w = numerics::nan );
  void connect_( Node& s,
    Node& r,
    const index s_gid,
    const thread tid,
    const synindex syn_id,
    const DictionaryDatum& p,
    const double d = numerics::nan,
    const double w = numerics::nan );

  /**
   * connect_to_device_ is used to establish a connection between a sender and
   * receiving node if the sender has proxies, and the receiver does not.
   *
   * The parameters delay and weight have the default value NAN.
   * NAN is a special value in cmath, which describes double values that
   * are not a number. If delay or weight is omitted in an connect call,
   * NAN indicates this and weight/delay are set only, if they are valid.
   *
   * \param s A reference to the sending Node.
   * \param r A reference to the receiving Node.
   * \param s_gid The global id of the sending Node.
   * \param tid The thread of the target node.
   * \param syn The synapse model to use.
   * \param d The delay of the connection (optional).
   * \param w The weight of the connection (optional).
   * \param p The parameters for the connection.
   */
  void connect_to_device_( Node& s,
    Node& r,
    const index s_gid,
    const thread tid,
    const synindex syn_id,
    const double d = NAN,
    const double w = NAN );
  void connect_to_device_( Node& s,
    Node& r,
    const index s_gid,
    const thread tid,
    const synindex syn_id,
    const DictionaryDatum& p,
    const double d = NAN,
    const double w = NAN );

  /**
   * connect_from_device_ is used to establish a connection between a sender and
   * receiving node if the sender has proxies, and the receiver does not.
   *
   * The parameters delay and weight have the default value NAN.
   * NAN is a special value in cmath, which describes double values that
   * are not a number. If delay or weight is omitted in an connect call,
   * NAN indicates this and weight/delay are set only, if they are valid.
   *
   * \param s A reference to the sending Node.
   * \param r A reference to the receiving Node.
   * \param s_gid The global id of the sending Node.
   * \param tid The thread of the target node.
   * \param syn The synapse model to use.
   * \param d The delay of the connection (optional).
   * \param w The weight of the connection (optional).
   * \param p The parameters for the connection.
   */
  void connect_from_device_( Node& s,
    Node& r,
    const index s_gid,
    const thread tid,
    const synindex syn_id,
    const double d = NAN,
    const double w = NAN );
  void connect_from_device_( Node& s,
    Node& r,
    const index s_gid,
    const thread tid,
    const synindex syn_id,
    const DictionaryDatum& p,
    const double d = NAN,
    const double w = NAN );

  /** A structure to hold the Connector objects which in turn hold the
   * connection information. Corresponds to a three dimensional
   * structure: threads|synapses|connections */
  std::vector< std::vector< ConnectorBase* >* > connections_5g_;

  /**
   * A structure to hold the global ids of presynaptic neurons during
   * postsynaptic connection creation, before the connection
   * information has been transferred to the presynaptic side.
   * Internally arragend in a 3d structure: threads|synapses|gids
   */
  SourceTable source_table_;

  /** Stores absolute position in receive buffer of secondary events.
   * structure: threads|synapses|position
   */
  std::vector< std::vector< std::vector< size_t >* >* >
    secondary_recv_buffer_pos_;

  std::map< index, size_t > buffer_pos_of_source_gid_syn_id_;

  /** A structure to hold the information about targets for each
   * neuron on the presynaptic side. Internally arranged in a 3d
   * structure: threads|localnodes|targets
   */
  TargetTable target_table_;

  TargetTableDevices target_table_devices_;

  std::vector< DelayChecker > delay_checkers_;

  /** A structure to count the number of synapses of a specific
   * type. Arranged in a 2d structure: threads|synapsetypes.
   */
  std::vector< std::vector< size_t > > vv_num_connections_;

  /**
   * BeginDocumentation
   * Name: connruledict - dictionary containing all connectivity rules
   * Description:
   * This dictionary provides the connection rules that can be used
   * in Connect.
   * 'connruledict info' shows the contents of the dictionary.
   * SeeAlso: Connect
   */
  DictionaryDatum connruledict_; //!< Dictionary for connection rules.

  //! ConnBuilder factories, indexed by connruledict_ elements.
  std::vector< GenericConnBuilderFactory* > connbuilder_factories_;

  delay min_delay_; //!< Value of the smallest delay in the network.

  delay max_delay_; //!< Value of the largest delay in the network in steps.

  bool keep_source_table_; //!< Whether to keep source table after connection
                           //setup is complete

  bool have_connections_changed_; //!< true if new connections have been created
                                  //!< since startup or last call to simulate

  bool sort_connections_by_source_; //!< Whether to sort connections by source gid
};

inline DictionaryDatum&
ConnectionManager::get_connruledict()
{
  return connruledict_;
}

inline delay
ConnectionManager::get_min_delay() const
{
  return min_delay_;
}

inline delay
ConnectionManager::get_max_delay() const
{
  return max_delay_;
}

inline void
ConnectionManager::clean_source_table( const thread tid )
{
  if ( not keep_source_table_ )
  {
    source_table_.clean( tid );
  }
}

inline void
ConnectionManager::clear_source_table( const thread tid )
{
  if ( not keep_source_table_ )
  {
    source_table_.clear( tid );
  }
}

inline bool
ConnectionManager::get_keep_source_table() const
{
  return keep_source_table_;
}

inline bool
ConnectionManager::is_source_table_cleared() const
{
  return source_table_.is_cleared();
}

inline void
ConnectionManager::resize_target_table_devices()
{
  target_table_devices_.resize();
}

inline void
ConnectionManager::reject_last_target_data( const thread tid )
{
  source_table_.reject_last_target_data( tid );
}

inline void
ConnectionManager::save_source_table_entry_point( const thread tid )
{
  source_table_.save_entry_point( tid );
}

inline void
ConnectionManager::no_targets_to_process( const thread tid )
{
  source_table_.no_targets_to_process( tid );
}

inline void
ConnectionManager::reset_source_table_entry_point( const thread tid )
{
  source_table_.reset_entry_point( tid );
}

inline void
ConnectionManager::restore_source_table_entry_point( const thread tid )
{
  source_table_.restore_entry_point( tid );
}

inline void
ConnectionManager::prepare_target_table( const thread tid )
{
  target_table_.prepare( tid );
}

inline const std::vector< Target >&
ConnectionManager::get_targets( const thread tid, const index lid ) const
{
  return target_table_.get_targets( tid, lid );
}

inline bool
ConnectionManager::have_connections_changed() const
{
  return have_connections_changed_;
}

inline void
ConnectionManager::set_have_connections_changed( const bool changed )
{
  have_connections_changed_ = changed;
}

inline void
ConnectionManager::add_target( const thread tid, const thread target_rank, const TargetData& target_data )
{
  target_table_.add_target( tid, target_rank, target_data );
}

inline bool
ConnectionManager::get_next_target_data( const thread tid,
  const thread rank_start,
  const thread rank_end,
  thread& target_rank,
  TargetData& next_target_data )
{
  return source_table_.get_next_target_data( tid,
    rank_start,
    rank_end,
    target_rank,
    next_target_data );
}

inline const std::vector< size_t >&
ConnectionManager::get_secondary_send_buffer_positions( const thread tid,
  const index lid ) const
{
  return target_table_.get_secondary_send_buffer_positions( tid, lid );
}

inline size_t
ConnectionManager::get_secondary_recv_buffer_position( const thread tid,
  const synindex syn_id,
  const index lcid ) const
{
  return ( *( *secondary_recv_buffer_pos_[ tid ] )[ syn_id ] )[ lcid ];
}

inline size_t
ConnectionManager::get_num_connections_( const thread tid, const synindex syn_id ) const
{
  return ( *connections_5g_[ tid ] )[ syn_id ]->get_num_connections( syn_id );
}

inline index
ConnectionManager::get_source_gid( const thread tid,
  const synindex syn_index,
  const index lcid )
{
  return source_table_.get_gid( tid, syn_index, lcid );
}
  
} // namespace nest

#endif /* CONNECTION_MANAGER_H */<|MERGE_RESOLUTION|>--- conflicted
+++ resolved
@@ -204,14 +204,10 @@
 
   /**
    * Connect one source node with many targets.
-   * The dictionary d contains arrays for all the outgoing connections of type
-   * syn.
-   */
-<<<<<<< HEAD
+   * The dictionary d contains arrays for all the connections of type syn.
+   * AKA DataConnect
+   */
   void data_connect_single( const index source_id, DictionaryDatum d, const index syn );
-=======
-  void data_connect_single( const index s, DictionaryDatum d, const index syn );
->>>>>>> 58fd190f
 
   // aka conndatum GetStatus
   DictionaryDatum get_synapse_status( const index source_gid,
@@ -262,7 +258,6 @@
 
   void get_sources( const std::vector< index >& targets,
     std::vector< std::vector< index > >& sources,
-<<<<<<< HEAD
     const index syn_id );
   void get_targets( const std::vector< index >& sources,
     std::vector< std::vector< index > >& targets,
@@ -274,14 +269,6 @@
   index get_target_gid( const thread tid,
     const synindex syn_id,
     const index lcid ) const;
-=======
-    index synapse_model );
-
-  void get_targets( const std::vector< index >& sources,
-    std::vector< std::vector< index > >& targets,
-    const index synapse_model,
-    const std::string& post_synaptic_element );
->>>>>>> 58fd190f
 
   /**
    * Triggered by volume transmitter in update.
@@ -479,8 +466,6 @@
    * Deletes all connections.
    */
   void delete_connections_5g_();
-
-  ConnectorBase* validate_source_entry_( thread tid, index s_gid );
 
   /**
    * connect_ is used to establish a connection between a sender and
