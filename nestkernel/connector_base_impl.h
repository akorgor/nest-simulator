--- conflicted
+++ resolved
@@ -50,17 +50,11 @@
       kernel().connection_manager.get_source_gid( tid, syn_id_, lcid ) );
     wr_e.set_weight( e.get_weight() );
     wr_e.set_delay( e.get_delay() );
-<<<<<<< HEAD
-    // set weight_recorder as receiver
+    // Set weight_recorder as receiver
     index wr_gid = cp.get_weight_recorder();
     Node* wr_node = kernel().node_manager.get_node_or_proxy( wr_gid, tid );
     wr_e.set_receiver( *wr_node );
-    // but the gid of the postsynaptic node as receiver gid
-=======
-    // Set weight_recorder as receiver
-    wr_e.set_receiver( *cp.get_weight_recorder()->get_thread_sibling( tid ) );
     // Put the gid of the postsynaptic node as receiver gid
->>>>>>> 4f745fc1
     wr_e.set_receiver_gid( e.get_receiver().get_gid() );
     wr_e();
   }
