/*
 *  connection.h
 *
 *  This file is part of NEST.
 *
 *  Copyright (C) 2004 The NEST Initiative
 *
 *  NEST is free software: you can redistribute it and/or modify
 *  it under the terms of the GNU General Public License as published by
 *  the Free Software Foundation, either version 2 of the License, or
 *  (at your option) any later version.
 *
 *  NEST is distributed in the hope that it will be useful,
 *  but WITHOUT ANY WARRANTY; without even the implied warranty of
 *  MERCHANTABILITY or FITNESS FOR A PARTICULAR PURPOSE.  See the
 *  GNU General Public License for more details.
 *
 *  You should have received a copy of the GNU General Public License
 *  along with NEST.  If not, see <http://www.gnu.org/licenses/>.
 *
 */

#ifndef CONNECTION_H
#define CONNECTION_H

// Includes from nestkernel:
#include "common_synapse_properties.h"
#include "connection_label.h"
#include "delay_checker.h"
#include "event.h"
#include "kernel_manager.h"
#include "nest_names.h"
#include "nest_time.h"
#include "nest_timeconverter.h"
#include "nest_types.h"
#include "node.h"
#include "spikecounter.h"
#include "syn_id_delay.h"

// Includes from sli:
#include "arraydatum.h"
#include "dict.h"
#include "dictutils.h"
#include "doubledatum.h"

namespace nest
{

class ConnectorModel;

/**
  * Base class for dummy nodes used in connection testing.
  *
  * This class provides a based for dummy node objects that
  * are used to test whether a connection can be established.
  * The base class provides empty implementations of all pure
  * virtual functions of class Node.
  *
  * Each connection class (i.e., each class derived from class
  * template Connection<T>), must derive a concrete ConnTestDummyNode
  * class that overrides method Node::handles_test_event() for all
  * event types that the connection supports.
  *
  * For details, see Kunkel et al, Front Neuroinform 8:78 (2014),
  * Sec 3.3.1. Note that the ConnTestDummyNode class is called
  * "check_helper" in the paper.
  *
  * @ingroup event_interface
  */
class ConnTestDummyNodeBase : public Node
{
  void
  calibrate()
  {
  }
  void
  update( const nest::Time&, nest::long_t, nest::long_t )
  {
  }
  void
  set_status( const DictionaryDatum& )
  {
  }
  void
  get_status( DictionaryDatum& ) const
  {
  }
  void
  init_node_( const nest::Node& )
  {
  }
  void
  init_state_( const nest::Node& )
  {
  }
  void
  init_buffers_()
  {
  }
};


/**
 * Base class for representing connections.
 * It provides the mandatory properties receiver port and target,
 * as well as the functions get_status() and set_status()
 * to read and write them. A suitable Connector containing these
 * connections can be obtained from the template GenericConnector.
 *
 * \note Please note that the event received by the send() function is
 * a reference to a single object that is re-used by each Connection.
 * This means that the object must not be changed in the Connection,
 * or if needs to be changed, everything has to be reset after sending
 * (i.e. after Event::operator() has been called).
 */
template < typename targetidentifierT >
class Connection
{

public:
  // this typedef may be overwritten in the derived connection classes in order
  // to attach a specific event type to this connection type, used in secondary
  // connections not used in primary connectors
  typedef SecondaryEvent EventType;

  Connection()
    : target_()
    , syn_id_delay_( 1.0 )
  {
  }

  Connection( const Connection< targetidentifierT >& rhs )
    : target_( rhs.target_ )
    , syn_id_delay_( rhs.syn_id_delay_ )
  {
  }


  /**
   * Get all properties of this connection and put them into a dictionary.
   */
  void get_status( DictionaryDatum& d ) const;

  /**
   * Set properties of this connection from the values given in dictionary.
   *
   * @note Target and Rport cannot be changed after a connection has been
   * created.
   */
  void set_status( const DictionaryDatum& d, ConnectorModel& cm );

  /**
   * Calibrate the delay of this connection to the desired resolution.
   */
  void calibrate( const TimeConverter& );

  /**
   * Return the delay of the connection in ms
   */
  double_t
  get_delay() const
  {
    return syn_id_delay_.get_delay_ms();
  }

  /**
   * Return the delay of the connection in steps
   */
  long_t
  get_delay_steps() const
  {
    return syn_id_delay_.delay;
  }

  /**
   * Set the delay of the connection
   */
  void
  set_delay( const double_t delay )
  {
    syn_id_delay_.set_delay_ms( delay );
  }

  /**
   * Set the delay of the connection in steps
   */
  void
  set_delay_steps( const long_t delay )
  {
    syn_id_delay_.delay = delay;
  }

  /**
   * Set the synapse id of the connection
   */
  void
  set_syn_id( synindex syn_id )
  {
    syn_id_delay_.syn_id = syn_id;
  }

  /**
   * Get the synapse id of the connection
   */
  synindex
  get_syn_id() const
  {
    return syn_id_delay_.syn_id;
  }

  long_t
  get_label() const
  {
    return UNLABELED_CONNECTION;
  }

  /**
   * triggers an update of a synaptic weight
   * this function is needed for neuromodulated synaptic plasticity
   */
  void trigger_update_weight( const thread,
    const std::vector< spikecounter >&,
    const double_t,
    const CommonSynapseProperties& );

  Node*
  get_target( thread t ) const
  {
    return target_.get_target_ptr( t );
  }
  rport
  get_rport() const
  {
    return target_.get_rport();
  }

protected:
  /**
   * This function calls check_connection() on the sender to check if the
   * receiver accepts the event type and receptor type requested by the sender.
   * \param s The source node
   * \param r The target node
   * \param receptor The ID of the requested receptor type
   * \param the last spike produced by the presynaptic neuron (for STDP and
   * maturing connections)
   */
  void check_connection_( Node& dummy_target,
    Node& source,
    Node& target,
    rport receptor_type );

  /* the order of the members below is critical
     as it influcences the size of the object. Please leave unchanged
     as
     targetidentifierT target_;
     SynIdDelay syn_id_delay_; //!< syn_id (char) and delay (24 bit) in
                               //!< timesteps of this connection
  */
  targetidentifierT target_;
  SynIdDelay syn_id_delay_; //!< syn_id (char) and delay (24 bit) in timesteps
                            //!< of this connection
};


template < typename targetidentifierT >
inline void
Connection< targetidentifierT >::check_connection_( Node& dummy_target,
  Node& source,
  Node& target,
  rport receptor_type )
{
  // 1. does this connection support the event type sent by source
  // try to send event from source to dummy_target
  // this line might throw an exception
  source.send_test_event( dummy_target, receptor_type, get_syn_id(), true );

  // 2. does the target accept the event type sent by source
  // try to send event from source to target
  // this returns the port of the incoming connection
  // p must be stored in the base class connection
  // this line might throw an exception
  target_.set_rport(
    source.send_test_event( target, receptor_type, get_syn_id(), false ) );

  // 3. do the events sent by source mean the same thing as they are
  // interpreted in target?
  // note that we here use a bitwise and operation (&), because we interpret
  // each bit in the signal type as a collection of individual flags
  if ( !( source.sends_signal() & target.receives_signal() ) )
    throw IllegalConnection();

  target_.set_target( &target );
}

template < typename targetidentifierT >
inline void
Connection< targetidentifierT >::get_status( DictionaryDatum& d ) const
{
  def< double_t >( d, names::delay, syn_id_delay_.get_delay_ms() );
  target_.get_status( d );
}

template < typename targetidentifierT >
inline void
Connection< targetidentifierT >::set_status( const DictionaryDatum& d,
  ConnectorModel& )
{
  double_t delay;
  if ( updateValue< double_t >( d, names::delay, delay ) )
  {
<<<<<<< HEAD
    kernel()
      .connection_builder_manager.get_delay_checker()
      .assert_valid_delay_ms( delay );
=======
    kernel().connection_manager.get_delay_checker().assert_valid_delay_ms( delay );
>>>>>>> fdfed898
    syn_id_delay_.set_delay_ms( delay );
  }
  // no call to target_.set_status() because target and rport cannot be changed
}

template < typename targetidentifierT >
inline void
Connection< targetidentifierT >::calibrate( const TimeConverter& tc )
{
  Time t = tc.from_old_steps( syn_id_delay_.delay );
  syn_id_delay_.delay = t.get_steps();

  if ( syn_id_delay_.delay == 0 )
    syn_id_delay_.delay = 1;
}

template < typename targetidentifierT >
inline void
Connection< targetidentifierT >::trigger_update_weight( const thread,
  const std::vector< spikecounter >&,
  const double_t,
  const CommonSynapseProperties& )
{
  throw IllegalConnection(
    "Connection::trigger_update_weight: Connection does not support updates "
    "that are triggered by the volume transmitter." );
}

} // namespace nest

#endif // CONNECTION_H<|MERGE_RESOLUTION|>--- conflicted
+++ resolved
@@ -237,7 +237,8 @@
 protected:
   /**
    * This function calls check_connection() on the sender to check if the
-   * receiver accepts the event type and receptor type requested by the sender.
+   * receiver
+   * accepts the event type and receptor type requested by the sender.
    * \param s The source node
    * \param r The target node
    * \param receptor The ID of the requested receptor type
@@ -253,12 +254,13 @@
      as it influcences the size of the object. Please leave unchanged
      as
      targetidentifierT target_;
-     SynIdDelay syn_id_delay_; //!< syn_id (char) and delay (24 bit) in
-                               //!< timesteps of this connection
+     SynIdDelay syn_id_delay_;        //!< syn_id (char) and delay (24 bit) in
+     timesteps of this
+     connection
   */
   targetidentifierT target_;
-  SynIdDelay syn_id_delay_; //!< syn_id (char) and delay (24 bit) in timesteps
-                            //!< of this connection
+  //! syn_id (char) and delay (24 bit) in timesteps of this connection
+  SynIdDelay syn_id_delay_;
 };
 
 
@@ -308,13 +310,8 @@
   double_t delay;
   if ( updateValue< double_t >( d, names::delay, delay ) )
   {
-<<<<<<< HEAD
-    kernel()
-      .connection_builder_manager.get_delay_checker()
-      .assert_valid_delay_ms( delay );
-=======
-    kernel().connection_manager.get_delay_checker().assert_valid_delay_ms( delay );
->>>>>>> fdfed898
+    kernel().connection_manager.get_delay_checker().assert_valid_delay_ms(
+      delay );
     syn_id_delay_.set_delay_ms( delay );
   }
   // no call to target_.set_status() because target and rport cannot be changed
@@ -339,8 +336,9 @@
   const CommonSynapseProperties& )
 {
   throw IllegalConnection(
-    "Connection::trigger_update_weight: Connection does not support updates "
-    "that are triggered by the volume transmitter." );
+    "Connection::trigger_update_weight: "
+    "Connection does not support updates that are triggered by the volume "
+    "transmitter." );
 }
 
 } // namespace nest
