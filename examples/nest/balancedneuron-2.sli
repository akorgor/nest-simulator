/*
 *  balancedneuron-2.sli
 *
 *  This file is part of NEST.
 *
 *  Copyright (C) 2004 The NEST Initiative
 *
 *  NEST is free software: you can redistribute it and/or modify
 *  it under the terms of the GNU General Public License as published by
 *  the Free Software Foundation, either version 2 of the License, or
 *  (at your option) any later version.
 *
 *  NEST is distributed in the hope that it will be useful,
 *  but WITHOUT ANY WARRANTY; without even the implied warranty of
 *  MERCHANTABILITY or FITNESS FOR A PARTICULAR PURPOSE.  See the
 *  GNU General Public License for more details.
 *
 *  You should have received a copy of the GNU General Public License
 *  along with NEST.  If not, see <http://www.gnu.org/licenses/>.
 *
 */

<<<<<<< HEAD
% autorun=true
=======
 % autorun=true
>>>>>>> 7a3d39bd

%%
% This is an extended version of the simple balancedneuron.sli script.
% After finding the rate of the inhibitory background population that
% creates the spontaneous target rate of the test neuron, it records
% the membrane potential of the test neuron for a short period and the
% mean and standard deviation of the test neuron's membrane potential
% is computed and printed.
% Try changing the value of /ipsc and see what happens.
%%

(arraylib) run
/arraylib using

ResetKernel

 1000 ms   /t_relax Set % how long to wait for the state to stabiluze before reording the spikes
 100 s    /t_sim Set % how long we simulate to compute the rate (1000 sec)
 1000 ms   /t_memmeasure Set % how long to measure the membrane potential
 16000     /n_ex  Set % size of the excitatory population
 4000      /n_in  Set % size of the inhibitory population
 2.0   Hz  /r_ex  Set % mean rate of the excitatory population
 10.0  pA  /epsc  Set % peak amplitude of excitatory synaptic currents
 -100.0 pA /ipsc  Set % peak amplitude of inhibitory synaptic currents
 1.0   ms  /d     Set % synaptic delay
 0.0   Hz  /lower Set % lower bound of the search interval
 100.0  Hz /upper Set % upper bound of the search interval
 0.01 Hz   /prec  Set % how close need the excitatory rates be

 M_INFO 1 add setverbosity                 % suppress output from Simulate

 <<
   /data_path (/tmp)
 >> SetKernelStatus

 /iaf_psc_alpha     Create /neuron Set % target neuron
 /poisson_generator Create /ex_pop Set % excitatory population
 /poisson_generator Create /in_pop Set % inhibitory population
 /spike_detector    Create /spikes Set % the spike detector device

 neuron
 <<
    /tau_syn_ex 1.0
    /tau_syn_in 1.0
    /V_th -55.0
 >> SetStatus

 ex_pop
 <<
    /rate r_ex n_ex mul % multiply rate and number of neurons
 >> SetStatus

 spikes
 <<
   /withtime false    % suppress output from spike detector
 >> SetStatus

 ex_pop neuron epsc d Connect
 in_pop neuron ipsc d Connect
 neuron spikes        Connect

 /OutputRate
 {
   /guess Set % store the function parameter

    M_INFO 1 add (blancedneuron) (--------------------------------------------------------------------------------------) message
    M_INFO 1 add (blancedneuron) (Setting new rate for the inhibitory background population: ) guess cvs join (Hz/neuron) join message

    in_pop
    <<
    /rate guess n_in mul % set a new rate for the inhibitory population.
    >>
    SetStatus

    M_INFO 1 add (blancedneuron) (Allowing the new state to relax for ) t_relax cvs join (ms...) join message
    t_relax  Simulate % let the neuron relax to the new balanced state

    spikes
    <<
       /n_events 0 % reset the event counter of the spike detector
    >> SetStatus

    M_INFO 1 add (blancedneuron) (Counting spikes for ) t_sim cvs join (ms...) join message
    t_sim  Simulate % simulate and count the spikes

    spikes [ /n_events ] get /e Set % read out the event counter
    e t_sim 1000.0 div  div  /rate Set % and divide by t_sim
    M_INFO 1 add (blancedneuron) (Counted ) e cvs join ( spikes.) join message
    M_INFO 1 add (blancedneuron) (==> Rate of the test neuron is ) rate cvs join (Hz.) join message

   rate % leave the result as return value
 } def

 {OutputRate r_ex sub} lower upper prec FindRoot

% measure the mean membrane potential:
 M_INFO 1 add (blancedneuron) (=============================================================================) message
 M_INFO 1 add (blancedneuron) (Recording membrane potential for ) t_memmeasure cvs join (ms.) join message

 % create voltmeter and connect to neuron
 /voltmeter Create /volts  Set
 volts neuron Connect

 t_memmeasure Simulate


% ------------------------------------------------------

 M_INFO 1 add (blancedneuron) (Computing mean and SDev of membrane potential...)  message

 % obtain membrane potential trace from voltmeter, convert to SLI array for further processing
 volts [/events /V_m] get cva /potentials Set
 potentials length /n Set

 M_INFO 1 add (blancedneuron) n cvs ( numbers.) join message


% compute mean and sdev:
/mean potentials Mean def
/sdev potentials SDev def

 M_INFO 1 add (blancedneuron) (Mean: ) mean cvs join (mV) join message
 M_INFO 1 add (blancedneuron) (==> Distance from threshold: ) mean neuron GetStatus 0 get /V_th get sub cvs join (mV) join message
 M_INFO 1 add (blancedneuron) (SDev: ) sdev cvs join (mV) join message

endusing % arr<|MERGE_RESOLUTION|>--- conflicted
+++ resolved
@@ -20,11 +20,7 @@
  *
  */
 
-<<<<<<< HEAD
-% autorun=true
-=======
  % autorun=true
->>>>>>> 7a3d39bd
 
 %%
 % This is an extended version of the simple balancedneuron.sli script.
