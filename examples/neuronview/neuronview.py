# -*- coding: utf-8 -*-
#
# neuronview.py
#
# This file is part of NEST.
#
# Copyright (C) 2004 The NEST Initiative
#
# NEST is free software: you can redistribute it and/or modify
# it under the terms of the GNU General Public License as published by
# the Free Software Foundation, either version 2 of the License, or
# (at your option) any later version.
#
# NEST is distributed in the hope that it will be useful,
# but WITHOUT ANY WARRANTY; without even the implied warranty of
# MERCHANTABILITY or FITNESS FOR A PARTICULAR PURPOSE.  See the
# GNU General Public License for more details.
#
# You should have received a copy of the GNU General Public License
# along with NEST.  If not, see <http://www.gnu.org/licenses/>.

import pygtk

pygtk.require('2.0')
import gtk      # noqa
import pango    # noqa
import gobject  # noqa

from matplotlib.figure import Figure              # noqa
from matplotlib.backends.backend_gtkagg import \
    FigureCanvasGTKAgg as FigureCanvas            # noqa
import matplotlib.gridspec as gridspec            # noqa

import os     # noqa
import nest   # noqa

default_neuron = "iaf_psc_alpha"
default_stimulator = "dc_generator"


class Main():
    def __init__(self):

        self._gladefile = "neuronview.glade"

        self._builder = gtk.Builder()
        self._builder.add_from_file(self._gladefile)
        self._builder.connect_signals(self)

        self._win = self._builder.get_object("mainwindow")
        self._win.resize(900, 700)

        box = self._builder.get_object("box5")
        self._stimulatordictview = DictView()
        self._builder.get_object("scrolledwindow2").add(
            self._stimulatordictview)

        box = self._builder.get_object("box4")
        self._neurondictview = DictView()
        self._builder.get_object("scrolledwindow3").add(self._neurondictview)

        self.populate_comboboxes()

        self._figure = Figure(figsize=(5, 4), dpi=100)
        canvas = FigureCanvas(self._figure)
        canvas.set_size_request(200, 250)
        canvas.show()

        box = self._builder.get_object("box3")
        bg_style = box.get_style().bg[gtk.STATE_NORMAL]
        gtk_color = (bg_style.red_float, bg_style.green_float,
                     bg_style.blue_float)
        self._figure.set_facecolor(gtk_color)
        box.pack_start(canvas)

        self._win.show()
        gtk.main()

    def update_figure(self, spikes, potentials):

        if nest.GetKernelStatus("time") != 0.0:
            self._figure.clear()

            gs = gridspec.GridSpec(2, 1, height_ratios=[1, 4])

            ax0 = self._figure.add_subplot(gs[0])
            ax0.plot(spikes[0]["times"], [1] * len(spikes[0]["times"]), ".")
            ax0.set_yticks([])
            ax0.set_xticks([])

            ax1 = self._figure.add_subplot(gs[1])
            ax1.plot(potentials[0]["times"], potentials[0]["V_m"], "r-")
            ax1.set_ylabel("$V_m$ (mV)")
            ax1.set_xlabel("time (s)")

            #            plt.tight_layout()

            self._figure.canvas.draw()

    def filter_statusdict(self, params):

        for key in ["archiver_length", "available", "capacity",
                    "elementsize", "frozen", "global_id",
                    "instantiations", "is_refractory", "local",
                    "model", "element_type", "offset", "origin",
                    "receptor_types", "recordables",
                    "refractory_input", "rmax", "state", "t_spike",
                    "thread", "tlast", "tspike", "type_id", "vp",
                    "ymod"]:
            if key in params.keys():
                params.pop(key)

    def populate_comboboxes(self):

        neuronmodels = self._builder.get_object("neuronmodels")
        neuronmodelsliststore = neuronmodels.get_model()

        stimulatormodels = self._builder.get_object("stimulatormodels")
        stimulatormodelsliststore = stimulatormodels.get_model()

        neuron_it = None
        stimulator_it = None

        excl = ["correlation_detector", "parrot_neuron", "parrot_neuron_ps"]
        models = [x for x in nest.Models("nodes") if x not in excl]

        for entry in models:

<<<<<<< HEAD
            entrytype = nest.GetDefaults(entry)["element_type"]
=======
            try:
                entrytype = nest.GetDefaults(entry)["element_type"]
            except Exception:
                entrytype = "unknown"
>>>>>>> a5b92af4

            if entrytype == "neuron":
                it = neuronmodelsliststore.append([entry])
                if entry == default_neuron:
                    neuron_it = it
            elif entrytype == "stimulator":
                it = stimulatormodelsliststore.append([entry])
                if entry == default_stimulator:
                    stimulator_it = it

        cell = gtk.CellRendererText()

        neuronmodels.pack_start(cell, True)
        neuronmodels.add_attribute(cell, 'text', 0)
        neuronmodels.set_active_iter(neuron_it)

        stimulatormodels.pack_start(cell, True)
        stimulatormodels.add_attribute(cell, 'text', 0)
        stimulatormodels.set_active_iter(stimulator_it)

        docviewcombo = self._builder.get_object("docviewcombo")
        docviewcomboliststore = docviewcombo.get_model()
        docviewcomboliststore.append(["Stimulating device"])
        it = docviewcomboliststore.append(["Neuron"])
        docviewcombo.pack_start(cell, True)
        docviewcombo.add_attribute(cell, 'text', 0)
        docviewcombo.set_active_iter(it)

    def get_help_text(self, name):

        nest.ll_api.sli_run("statusdict /prgdocdir get")
        docdir = nest.ll_api.sli_pop()

        helptext = "No documentation available"

        for subdir in ["cc", "sli"]:
            filename = os.path.join(docdir, "help", subdir, name + ".hlp")
            if os.path.isfile(filename):
                helptext = open(filename, 'r').read()

        return helptext

    def on_model_selected(self, widget):

        liststore = widget.get_model()
        model = liststore.get_value(widget.get_active_iter(), 0)

        statusdict = nest.GetDefaults(model)
        self.filter_statusdict(statusdict)

        if widget == self._builder.get_object("neuronmodels"):
            self._neurondictview.set_params(statusdict)

        if widget == self._builder.get_object("stimulatormodels"):
            self._stimulatordictview.set_params(statusdict)

        self.on_doc_selected(self._builder.get_object("docviewcombo"))

    def on_doc_selected(self, widget):

        liststore = widget.get_model()
        doc = liststore.get_value(widget.get_active_iter(), 0)

        docview = self._builder.get_object("docview")
        docbuffer = gtk.TextBuffer()

        if doc == "Neuron":
            combobox = self._builder.get_object("neuronmodels")

        if doc == "Stimulating device":
            combobox = self._builder.get_object("stimulatormodels")

        liststore = combobox.get_model()
        model = liststore.get_value(combobox.get_active_iter(), 0)

        docbuffer.set_text(self.get_help_text(model))
        docview.set_buffer(docbuffer)

        docview.modify_font(pango.FontDescription("monospace 10"))

    def on_simulate_clicked(self, widget):

        nest.ResetKernel()

        combobox = self._builder.get_object("stimulatormodels")
        liststore = combobox.get_model()
        stimulatormodel = liststore.get_value(combobox.get_active_iter(), 0)
        params = self._stimulatordictview.get_params()
        stimulator = nest.Create(stimulatormodel, params=params)

        combobox = self._builder.get_object("neuronmodels")
        liststore = combobox.get_model()
        neuronmodel = liststore.get_value(combobox.get_active_iter(), 0)
        neuron = nest.Create(neuronmodel,
                             params=self._neurondictview.get_params())

        weight = self._builder.get_object("weight").get_value()
        delay = self._builder.get_object("delay").get_value()
        nest.Connect(stimulator, neuron, weight, delay)

        sr = nest.Create("spike_recorder")
        nest.Connect(neuron, sr)

        vm = nest.Create("voltmeter", params={"interval": 0.1})
        nest.Connect(vm, neuron)

        simtime = self._builder.get_object("simtime").get_value()
        nest.Simulate(simtime)

        self.update_figure(nest.GetStatus(sr, "events"),
                           nest.GetStatus(vm, "events"))

    def on_delete_event(self, widget, event):

        self.on_quit(widget)
        return True

    def on_quit(self, project):

        self._builder.get_object("mainwindow").hide()
        gtk.main_quit()


class DictView(gtk.TreeView):
    def __init__(self, params=None):

        gtk.TreeView.__init__(self)
        if params:
            self.params = params
            self.repopulate()

        renderer = gtk.CellRendererText()
        column = gtk.TreeViewColumn("Name", renderer, text=1)
        self.append_column(column)

        renderer = gtk.CellRendererText()
        renderer.set_property("mode", gtk.CELL_RENDERER_MODE_EDITABLE)
        renderer.set_property("editable", True)
        column = gtk.TreeViewColumn("Value", renderer, text=2)
        self.append_column(column)

        self.set_size_request(200, 150)

        renderer.connect("edited", self.check_value)

        self.show()

    def repopulate(self):

        model = gtk.TreeStore(gobject.TYPE_PYOBJECT, gobject.TYPE_STRING,
                              gobject.TYPE_STRING)

        for key in sorted(self.params.keys()):
            pos = model.insert_after(None, None)

            data = {"key": key, "element_type": type(self.params[key])}
            model.set_value(pos, 0, data)
            model.set_value(pos, 1, str(key))
            model.set_value(pos, 2, str(self.params[key]))

        self.set_model(model)

    def check_value(self, widget, path, new_text):

        model = self.get_model()
        data = model[path][0]

        try:

            typename = data["element_type"].__name__
            new_value = eval("%s('%s')" % (typename, new_text))
            if typename == "bool" and new_text.lower() in ["false", "0"]:
                new_value = False
            self.params[data["key"]] = new_value
            model[path][2] = str(new_value)

        except ValueError:

            old_value = self.params[data["key"]]
            model[path][2] = str(old_value)

    def get_params(self):

        return self.params

    def set_params(self, params):

        self.params = params
        self.repopulate()


if __name__ == "__main__":
    Main()<|MERGE_RESOLUTION|>--- conflicted
+++ resolved
@@ -126,14 +126,7 @@
 
         for entry in models:
 
-<<<<<<< HEAD
             entrytype = nest.GetDefaults(entry)["element_type"]
-=======
-            try:
-                entrytype = nest.GetDefaults(entry)["element_type"]
-            except Exception:
-                entrytype = "unknown"
->>>>>>> a5b92af4
 
             if entrytype == "neuron":
                 it = neuronmodelsliststore.append([entry])
