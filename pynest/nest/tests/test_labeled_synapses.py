--- conflicted
+++ resolved
@@ -108,11 +108,7 @@
 
             # set a label during connection
             nest.Connect(a, a, {"rule": "one_to_one", "make_symmetric": symm},
-<<<<<<< HEAD
-                         {"model": syn, "synapse_label": 123, "receptor_type": r_type})
-=======
-                         {"synapse_model": syn, "synapse_label": 123})
->>>>>>> 8b70004e
+                         {"synapse_model": syn, "synapse_label": 123, "receptor_type": r_type})
             c = nest.GetConnections(a, a)
             self.assertTrue(
                 all([x == 123 for x in c.get('synapse_label')])
@@ -131,11 +127,7 @@
 
             # set no label during connection
             nest.Connect(a, a, {"rule": "one_to_one", "make_symmetric": symm},
-<<<<<<< HEAD
-                         {"model": syn, "receptor_type": r_type})
-=======
-                         {"synapse_model": syn})
->>>>>>> 8b70004e
+                         {"synapse_model": syn, "receptor_type": r_type})
             c = nest.GetConnections(a, a)
             # still unlabeled
             self.assertTrue(
@@ -162,11 +154,7 @@
             # set a label during SetDefaults
             nest.SetDefaults(syn, {'synapse_label': 123})
             nest.Connect(a, a, {"rule": "one_to_one", "make_symmetric": symm},
-<<<<<<< HEAD
-                         {"model": syn, "receptor_type": r_type})
-=======
-                         {"synapse_model": syn})
->>>>>>> 8b70004e
+                         {"synapse_model": syn, "receptor_type": r_type})
             c = nest.GetConnections(a, a)
             self.assertTrue(
                 all([x == 123 for x in c.get('synapse_label')])
@@ -190,17 +178,10 @@
             if syn in self.siegert_connections:
                 synapse_type = "diffusion_connection"
             nest.Connect(a, a, {"rule": "one_to_one"},
-<<<<<<< HEAD
-                         {"model": synapse_type, "receptor_type": r_type})
+                         {"synapse_model": synapse_type, "receptor_type": r_type})
             # set a label during connection
             nest.Connect(a, a, {"rule": "one_to_one", "make_symmetric": symm},
-                         {"model": syn, "synapse_label": 123, "receptor_type": r_type})
-=======
-                         {"synapse_model": synapse_type})
-            # set a label during connection
-            nest.Connect(a, a, {"rule": "one_to_one", "make_symmetric": symm},
-                         {"synapse_model": syn, "synapse_label": 123})
->>>>>>> 8b70004e
+                         {"synapse_model": syn, "synapse_label": 123, "receptor_type": r_type})
             c = nest.GetConnections(a, a, synapse_label=123)
             self.assertTrue(
                 all([x == 123 for x in c.get('synapse_label')])
@@ -228,11 +209,7 @@
 
             # plain connection
             nest.Connect(a, a, {"rule": "one_to_one", "make_symmetric": symm},
-<<<<<<< HEAD
-                         {"model": syn, "receptor_type": r_type})
-=======
-                         {"synapse_model": syn})
->>>>>>> 8b70004e
+                         {"synapse_model": syn, "receptor_type": r_type})
             # try set on SetStatus
             c = nest.GetConnections(a, a)
 
