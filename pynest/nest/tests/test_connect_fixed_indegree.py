# -*- coding: utf-8 -*-
#
# test_connect_fixed_indegree.py
#
# This file is part of NEST.
#
# Copyright (C) 2004 The NEST Initiative
#
# NEST is free software: you can redistribute it and/or modify
# it under the terms of the GNU General Public License as published by
# the Free Software Foundation, either version 2 of the License, or
# (at your option) any later version.
#
# NEST is distributed in the hope that it will be useful,
# but WITHOUT ANY WARRANTY; without even the implied warranty of
# MERCHANTABILITY or FITNESS FOR A PARTICULAR PURPOSE.  See the
# GNU General Public License for more details.
#
# You should have received a copy of the GNU General Public License
# along with NEST.  If not, see <http://www.gnu.org/licenses/>.


import numpy as np
import unittest
import scipy.stats
from . import test_connect_helpers as hf
from .test_connect_parameters import TestParams

from time import time


class TestFixedInDegree(TestParams):

    # specify connection pattern and specific params
    rule = 'fixed_indegree'
    conn_dict = {'rule': rule}
    # sizes of source-, target-population and outdegree for connection test
    # and tests in test_Params
    N1 = 50
    N2 = 70
    Nin = 10
    conn_dict['indegree'] = Nin
    # sizes of source-, target-population and outdegree for statistical test
    N_s = 10
    N_t = 10
    C = 10
    # Critical values and number of iterations of two level test
    stat_dict = {'alpha2': 0.05, 'n_runs': 50}

    # tested on each mpi process separately
    def testErrorMessages(self):
        got_error = False
        conn_params = self.conn_dict.copy()
        conn_params['autapses'] = True
        conn_params['multapses'] = False
        conn_params['indegree'] = self.N1 + 1
        try:
            self.setUpNetwork(conn_params)
        except:
            got_error = True
        self.assertTrue(got_error)

    def testInDegree(self):
        conn_params = self.conn_dict.copy()
        conn_params['autapses'] = False
        conn_params['multapses'] = False
        self.setUpNetwork(conn_params)
        # make sure the indegree is right
        M = hf.get_connectivity_matrix(self.pop1, self.pop2)
        inds = np.sum(M, axis=1)
        hf.mpi_assert(inds, self.Nin * np.ones(self.N2), self)
        # make sure no connections were drawn from the target to the source
        # population
        M = hf.get_connectivity_matrix(self.pop2, self.pop1)
        M_none = np.zeros((len(self.pop1), len(self.pop2)))
        hf.mpi_assert(M, M_none, self)

    def testStatistics(self):
        conn_params = self.conn_dict.copy()
        conn_params['autapses'] = True
        conn_params['multapses'] = True
        conn_params['indegree'] = self.C
        expected = hf.get_expected_degrees_fixedDegrees(
            self.C, 'in', self.N_s, self.N_t)
        pvalues = []
        for i in range(self.stat_dict['n_runs']):
            hf.reset_seed(i, self.nr_threads)
            self.setUpNetwork(conn_dict=conn_params, N1=self.N_s, N2=self.N_t)
            degrees = hf.get_degrees('out', self.pop1, self.pop2)
            degrees = hf.gather_data(degrees)
            if degrees is not None:
                chi, p = hf.chi_squared_check(degrees, expected)
                pvalues.append(p)
            hf.mpi_barrier()
        if degrees is not None:
            ks, p = scipy.stats.kstest(pvalues, 'uniform')
            self.assertTrue(p > self.stat_dict['alpha2'])

    def testAutapses(self):
        conn_params = self.conn_dict.copy()
        N = 10
        conn_params['multapses'] = False

        # test that autapses exist
        conn_params['indegree'] = N
        conn_params['autapses'] = True
        pop = hf.nest.Create('iaf_neuron', N)
        hf.nest.Connect(pop, pop, conn_params)
        # make sure all connections do exist
        M = hf.get_connectivity_matrix(pop, pop)
        hf.mpi_assert(np.diag(M), np.ones(N), self)
        hf.nest.ResetKernel()

        # test that autapses were excluded
        conn_params['indegree'] = N - 1
        conn_params['autapses'] = False
        pop = hf.nest.Create('iaf_neuron', N)
        hf.nest.Connect(pop, pop, conn_params)
        # make sure all connections do exist
        M = hf.get_connectivity_matrix(pop, pop)
        hf.mpi_assert(np.diag(M), np.zeros(N), self)

    def testMultapses(self):
        conn_params = self.conn_dict.copy()
        N = 3
        conn_params['autapses'] = True

        # test that multapses were drawn
        conn_params['indegree'] = N + 1
        conn_params['multapses'] = True
        pop = hf.nest.Create('iaf_neuron', N)
        hf.nest.Connect(pop, pop, conn_params)
        nr_conns = len(hf.nest.GetConnections(pop, pop))
        hf.mpi_assert(nr_conns, conn_params['indegree'] * N, self)
        hf.nest.ResetKernel()

        # test that no multapses exist
        conn_params['indegree'] = N
        conn_params['multapses'] = False
        pop = hf.nest.Create('iaf_neuron', N)
        hf.nest.Connect(pop, pop, conn_params)
        M = hf.get_connectivity_matrix(pop, pop)
        M = hf.gather_data(M)
        if M is not None:
<<<<<<< HEAD
            self.assertTrue(M.flatten, np.ones(N*N))
=======
            self.assertTrue(M.flatten, np.ones(N * N))

>>>>>>> 10c079ba

def suite():
    suite = unittest.TestLoader().loadTestsFromTestCase(TestFixedInDegree)
    return suite


def run():
    runner = unittest.TextTestRunner(verbosity=2)
    runner.run(suite())

if __name__ == '__main__':
    run()<|MERGE_RESOLUTION|>--- conflicted
+++ resolved
@@ -142,12 +142,8 @@
         M = hf.get_connectivity_matrix(pop, pop)
         M = hf.gather_data(M)
         if M is not None:
-<<<<<<< HEAD
-            self.assertTrue(M.flatten, np.ones(N*N))
-=======
             self.assertTrue(M.flatten, np.ones(N * N))
 
->>>>>>> 10c079ba
 
 def suite():
     suite = unittest.TestLoader().loadTestsFromTestCase(TestFixedInDegree)
