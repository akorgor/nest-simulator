--- conflicted
+++ resolved
@@ -23,20 +23,17 @@
 Functions for node handling
 """
 
-<<<<<<< HEAD
-import nest
-=======
 import warnings
 
 from ..ll_api import *
 from .. import pynestkernel as kernel
->>>>>>> 2b4bf681
 from .hl_api_helper import *
 from .hl_api_info import SetStatus
+from .hl_api_types import Parameter
 
 __all__ = [
     'Create',
-    'GetLID',
+    'PrintNodes',
 ]
 
 
@@ -60,12 +57,8 @@
 
     Returns
     -------
-<<<<<<< HEAD
     GIDCollection:
         Object representing global IDs of created nodes
-=======
-    list:
-        Global IDs of created nodes
 
     Raises
     ------
@@ -74,7 +67,6 @@
         been created.
 
     KEYWORDS:
->>>>>>> 2b4bf681
     """
 
     model_deprecation_warning(model)
@@ -83,7 +75,7 @@
     if isinstance(params, dict):
         # Convert Parameter to list
         for key, val in params.items():
-            if isinstance(val, nest.Parameter):
+            if isinstance(val, Parameter):
                 params[key] = [val.get_value() for _ in range(n)]
         params_contains_list = [is_iterable(v) for k, v in params.items()]
         params_contains_list = max(params_contains_list)
@@ -115,37 +107,5 @@
 def PrintNodes():
     """Print the GID ranges and model names of the nodes in the network."""
 
-<<<<<<< HEAD
     sr("PrintNodesToStream")
-    print(spp())
-=======
-    .. deprecated:: 2.14
-    `GetLID` is deprecated and will be removed in NEST 3.0. Use
-    index into `GIDCollection` instead.
-
-    Parameters
-    ----------
-    gid : int
-        Global id of node
-
-    Returns
-    -------
-    int:
-        Local id of node
-
-    Raises
-    ------
-    NESTError
-        If `gid` contains more than one GID
-
-    KEYWORDS:
-    """
-
-    if len(gid) > 1:
-        raise kernel.NESTError("GetLID() expects exactly one GID.")
-
-    sps(gid[0])
-    sr("GetLID")
-
-    return spp()
->>>>>>> 2b4bf681
+    print(spp())