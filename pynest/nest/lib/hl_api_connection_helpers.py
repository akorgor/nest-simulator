--- conflicted
+++ resolved
@@ -77,14 +77,9 @@
                 if len(value.shape) == 1:
                     if rule == 'one_to_one':
                         if value.shape[0] != prelength:
-<<<<<<< HEAD
                             if data_connect:
-                                raise kernel.NESTError(f"'{key}' has to be an array of dimension {str(prelength)}.")
-=======
-                            if connect_np_arrays:
                                 raise kernel.NESTError("'" + key + "' has to be an array of dimension " +
                                                        str(prelength) + ".")
->>>>>>> 06dd86c9
                             else:
                                 raise kernel.NESTError("'" + key + "' has to be an array of dimension " +
                                                        str(prelength) + ", a scalar or a dictionary.")
