--- conflicted
+++ resolved
@@ -105,35 +105,17 @@
 ###############################################################################
 # Then, we assign the parameter set to the synapse models
 
-<<<<<<< HEAD
 tsyn_params = fac_params  # for tsodyks2_synapse
 qsyn_params = tsyn_params.copy()  # for quantal_stp_synapse
 
 tsyn_params["x"] = tsyn_params["U"]
 qsyn_params["n"] = n_syn
-=======
-tsodyks_params = dict(fac_params, synapse_model="tsodyks2_synapse")  # for tsodyks2_synapse
-quantal_params = fac_params.copy()  # for quantal_stp_synapse
-
-tsodyks_params['x'] = tsodyks_params['U']
-quantal_params['n'] = n_syn
->>>>>>> 794d7ebb
 
 ###############################################################################
 # To make the responses comparable, we have to scale the weight by the
 # number of synapses.
 
-<<<<<<< HEAD
 qsyn_params["weight"] = 1. / n_syn
-=======
-quantal_params['weight'] = 1. / n_syn
-
-###############################################################################
-# Next, we change the defaults of the quantal_stdp_synapse model to our parameters,
-# because it doesn't support the setting of parameter n in syn_spec.
-
-nest.SetDefaults("quantal_stp_synapse", quantal_params)
->>>>>>> 794d7ebb
 
 ###############################################################################
 # We create three different neurons.
@@ -141,24 +123,9 @@
 # We exploit Python's unpacking mechanism to assign the neurons to named
 # variables directly.
 
-<<<<<<< HEAD
 pre_neuron, tsyn_neuron, qsyn_neuron = nest.Create("iaf_psc_exp",
                                                    params={"tau_syn_ex": 3.},
                                                    n=3)
-=======
-neuron = nest.Create("iaf_psc_exp", 3, params={"tau_syn_ex": 3.})
-
-###############################################################################
-# The connection from neuron 1 to neuron 2 is a deterministic synapse.
-
-nest.Connect(neuron[0], neuron[1], syn_spec=tsodyks_params)
-
-###############################################################################
-# The connection from neuron 1 to neuron 3 has a stochastic
-# ``quantal_stp_synapse``.
-
-nest.Connect(neuron[0], neuron[2], syn_spec="quantal_stp_synapse")
->>>>>>> 794d7ebb
 
 ###############################################################################
 # We create two voltmeters, one for each of the postsynaptic neurons.
@@ -175,9 +142,9 @@
 # dict passed to ``syn_spec``.
 
 nest.Connect(pre_neuron, tsyn_neuron,
-             syn_spec={"synapse_model": "tsodyks2_synapse", ** tsyn_params})
+             syn_spec={"synapse_model": "tsodyks2_synapse", **tsyn_params})
 nest.Connect(pre_neuron, qsyn_neuron,
-             syn_spec={"synapse_model": "quantal_stp_synapse", ** qsyn_params})
+             syn_spec={"synapse_model": "quantal_stp_synapse", **qsyn_params})
 
 nest.Connect(tsyn_voltmeter, tsyn_neuron)
 nest.Connect(qsyn_voltmeter, qsyn_neuron)
@@ -201,19 +168,10 @@
         nest.Run(T_off)
 
 ###############################################################################
-<<<<<<< HEAD
 # Simulate one additional time step. This ensures that the
 # voltage traces for all trials, including the last, have the full length, so we
 # can easily transform them into a matrix below.
 nest.Simulate(nest.GetKernelStatus('resolution'))
-=======
-# Extract the reference trace.
-vm = voltmeter[1].get('events', 'V_m')
-vm_reference = voltmeter[0].get('events', 'V_m')
-
-vm.shape = (n_trials, 1500)
-vm_reference.shape = (n_trials, 1500)
->>>>>>> 794d7ebb
 
 ###############################################################################
 # Extract voltage traces and reshape the matrix with one column per trial
@@ -230,12 +188,7 @@
 t_trial = t_vm[:steps_per_trial]
 
 ###############################################################################
-<<<<<<< HEAD
 # Now compute the mean of all trials and plot against trials and references.
-=======
-# Finally, print the mean-squared error between the trial-average and the
-# reference trace. The value should be `< 10^-9`.
->>>>>>> 794d7ebb
 
 vm_tsyn_mean = vm_tsyn.mean(axis=0)
 vm_qsyn_mean = vm_qsyn.mean(axis=0)
