# -*- coding: utf-8 -*-
#
# testiaf.py
#
# This file is part of NEST.
#
# Copyright (C) 2004 The NEST Initiative
#
# NEST is free software: you can redistribute it and/or modify
# it under the terms of the GNU General Public License as published by
# the Free Software Foundation, either version 2 of the License, or
# (at your option) any later version.
#
# NEST is distributed in the hope that it will be useful,
# but WITHOUT ANY WARRANTY; without even the implied warranty of
# MERCHANTABILITY or FITNESS FOR A PARTICULAR PURPOSE.  See the
# GNU General Public License for more details.
#
# You should have received a copy of the GNU General Public License
# along with NEST.  If not, see <http://www.gnu.org/licenses/>.

"""IAF Neuron example
------------------

A DC current is injected into the neuron using a current generator
device. The membrane potential as well as the spiking activity are
recorded by corresponding devices.

It can be observed how the current charges the membrane, a spike
is emitted, the neuron becomes absolute refractory, and finally
starts to recover.

"""

###############################################################################
# First, we import all necessary modules for simulation and plotting

import nest
import pylab

###############################################################################
<<<<<<< HEAD
# Second the Function build_network is defined to build the network and
# return the handles of the spike detector and the voltmeter
#
# The function build_network takes the resolution as argument. First the
# simulation kernel is reset and the number of threads is set to zero as well
# as the resolution to the specified value dt. The iaf_psc_alpha is created
# and the handle is stored in the variable neuron. The status of the neuron
# is changed so it receives an external current. Next the voltmeter is created
# and the handle stored in vm. Now the spike_detecor is created and its handle
# is stored in sd.
#
# Voltmeter and spikedetector are then connected to the neuron. The connect
# function takes the handles as input. The Voltmeter is connected to the
# neuron and the neuron to the spikedetector because the neuron sends spikes
# to the detector and the voltmeter 'observes' the neuron.
=======
# Second the function ``build_network`` is defined to build the network and
# return the handles of the ``spike_detector`` and the ``voltmeter``
>>>>>>> 40590ffd


def build_network(dt):

    nest.ResetKernel()
    nest.SetKernelStatus({"local_num_threads": 1, "resolution": dt})

    neuron = nest.Create('iaf_psc_alpha')
    nest.SetStatus(neuron, "I_e", 376.0)

    vm = nest.Create('voltmeter')
    sd = nest.Create('spike_detector')

    nest.Connect(vm, neuron)
    nest.Connect(neuron, sd)

    return vm, sd

<<<<<<< HEAD
=======
###############################################################################
# The function ``build_network`` takes the resolution as argument.
# First the Kernel is reset and the number of threads is set to zero as well
# as the resolution to the specified value dt.  The ``iaf_psc_alpha`` is
# created and the handle is stored in the variable neuron The status of the
# neuron is changed so it receives an external current.  Next the ``voltmeter``
# is created and the handle stored in `vm` and the option ``withtime`` is set,
# therefore, times are given in the times vector in events. Now the
# ``spike_detector`` is created and its handle is stored in sd.
#
# Voltmeter and spikedetector are then connected to the neuron. The ``Connect``
# function takes the handles as input.  The voltmeter is connected to the
# neuron and the neuron to the spikedetector because the neuron sends spikes
# to the detector and the voltmeter 'observes' the neuron.
>>>>>>> 40590ffd

###############################################################################
# The neuron is simulated for three different resolutions and then the
# voltage trace is plotted

for dt in [0.1, 0.5, 1.0]:
    print("Running simulation with dt=%.2f" % dt)
    vm, sd = build_network(dt)

    nest.Simulate(1000.0)

###########################################################################
# The network is simulated using ``Simulate``, which takes the desired
# simulation time in milliseconds and advances the network state by this
# amount of time. During simulation, the ``spike_detector`` counts the
# spikes of the target neuron and the total number is read out at the
# end of the simulation period.
#
# The values of the voltage recorded by the voltmeter are read out and
# the values for the membrane potential are stored in potential and the
# corresponding times in the times array

    potentials = nest.GetStatus(vm, "events")[0]["V_m"]
    times = nest.GetStatus(vm, "events")[0]["times"]

###########################################################################
# Using the pylab library the voltage trace is plotted over time

    pylab.plot(times, potentials, label="dt=%.2f" % dt)
    print("  Number of spikes: {0}".format(nest.GetStatus(sd, "n_events")[0]))

###########################################################################
# Finally the axis are labelled and a legend is generated

    pylab.legend(loc=3)
    pylab.xlabel("time (ms)")
    pylab.ylabel("V_m (mV)")

<|MERGE_RESOLUTION|>--- conflicted
+++ resolved
@@ -39,27 +39,21 @@
 import pylab
 
 ###############################################################################
-<<<<<<< HEAD
-# Second the Function build_network is defined to build the network and
-# return the handles of the spike detector and the voltmeter
+# Second the function ``build_network`` is defined to build the network and
+# return the handles of the ``spike_detector`` and the ``voltmeter``. The
+# function takes the simulation resolution as argument
 #
-# The function build_network takes the resolution as argument. First the
-# simulation kernel is reset and the number of threads is set to zero as well
-# as the resolution to the specified value dt. The iaf_psc_alpha is created
-# and the handle is stored in the variable neuron. The status of the neuron
-# is changed so it receives an external current. Next the voltmeter is created
-# and the handle stored in vm. Now the spike_detecor is created and its handle
-# is stored in sd.
+# The function first resets the simulation kernel and sets the number of
+# threads and the simulation resolution.  The ``iaf_psc_alpha`` neuron is
+# created and the handle is stored in the variable `neuron`. The status of
+# the neuron is changed so it receives an external current. Next a
+# ``voltmeter`` and a ``spike_detector`` are created and their handles stored
+# in the variables `vm` and `sd` respectively.
 #
-# Voltmeter and spikedetector are then connected to the neuron. The connect
-# function takes the handles as input. The Voltmeter is connected to the
-# neuron and the neuron to the spikedetector because the neuron sends spikes
+# The voltmeter and spike detector are then connected to the neuron. ``Connect``
+# takes the device and neuron handles as input. The voltmeter is connected to the
+# neuron and the neuron to the spike detector because the neuron sends spikes
 # to the detector and the voltmeter 'observes' the neuron.
-=======
-# Second the function ``build_network`` is defined to build the network and
-# return the handles of the ``spike_detector`` and the ``voltmeter``
->>>>>>> 40590ffd
-
 
 def build_network(dt):
 
@@ -77,23 +71,6 @@
 
     return vm, sd
 
-<<<<<<< HEAD
-=======
-###############################################################################
-# The function ``build_network`` takes the resolution as argument.
-# First the Kernel is reset and the number of threads is set to zero as well
-# as the resolution to the specified value dt.  The ``iaf_psc_alpha`` is
-# created and the handle is stored in the variable neuron The status of the
-# neuron is changed so it receives an external current.  Next the ``voltmeter``
-# is created and the handle stored in `vm` and the option ``withtime`` is set,
-# therefore, times are given in the times vector in events. Now the
-# ``spike_detector`` is created and its handle is stored in sd.
-#
-# Voltmeter and spikedetector are then connected to the neuron. The ``Connect``
-# function takes the handles as input.  The voltmeter is connected to the
-# neuron and the neuron to the spikedetector because the neuron sends spikes
-# to the detector and the voltmeter 'observes' the neuron.
->>>>>>> 40590ffd
 
 ###############################################################################
 # The neuron is simulated for three different resolutions and then the
