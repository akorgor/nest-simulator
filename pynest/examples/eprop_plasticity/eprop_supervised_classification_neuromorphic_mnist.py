--- conflicted
+++ resolved
@@ -455,7 +455,6 @@
     nest.Connect(mm_rec, nrns_rec_record, params_conn_all_to_all, params_syn_static)
 nest.Connect(mm_out, nrns_out, params_conn_all_to_all, params_syn_static)
 
-<<<<<<< HEAD
 tools.constrain_weights(
     nrns_in,
     nrns_rec,
@@ -467,13 +466,6 @@
     params_common_syn_eprop,
 )
 
-# After creating the connections, we can individually initialize the optimizer's
-# dynamic variables for single synapses (here exemplarily for two connections).
-
-nest.GetConnections(nrns_rec[0], nrns_rec[1:3]).set([params_init_optimizer] * 2)
-
-=======
->>>>>>> 81a3d6bd
 # %% ###########################################################################################################
 # Create input and output
 # ~~~~~~~~~~~~~~~~~~~~~~~
