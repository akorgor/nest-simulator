# -*- coding: utf-8 -*-
#
# eprop_supervised_classification_evidence-accumulation.py
#
# This file is part of NEST.
#
# Copyright (C) 2004 The NEST Initiative
#
# NEST is free software: you can redistribute it and/or modify
# it under the terms of the GNU General Public License as published by
# the Free Software Foundation, either version 2 of the License, or
# (at your option) any later version.
#
# NEST is distributed in the hope that it will be useful,
# but WITHOUT ANY WARRANTY; without even the implied warranty of
# MERCHANTABILITY or FITNESS FOR A PARTICULAR PURPOSE.  See the
# GNU General Public License for more details.
#
# You should have received a copy of the GNU General Public License
# along with NEST.  If not, see <http://www.gnu.org/licenses/>.

r"""
Tutorial on learning to accumulate evidence with e-prop
-------------------------------------------------------

Training a classification model using supervised e-prop plasticity to accumulate evidence.

Description
~~~~~~~~~~~

This script demonstrates supervised learning of a classification task with the eligibility propagation (e-prop)
plasticity mechanism by Bellec et al. [1]_.

This type of learning is demonstrated at the proof-of-concept task in [1]_. We based this script on their
TensorFlow script given in [2]_.

The task, a so-called evidence accumulation task, is inspired by behavioral tasks, where a lab animal (e.g., a
mouse) runs along a track, gets cues on the left and right, and has to decide at the end of the track between
taking a left and a right turn of which one is correct. After a number of iterations, the animal is able to
infer the underlying rationale of the task. Here, the solution is to turn to the side in which more cues were
presented.

.. image:: eprop_supervised_classification_evidence-accumulation.png
   :width: 70 %
   :alt: Schematic of network architecture. Same as Figure 1 in the code.
   :align: center

Learning in the neural network model is achieved by optimizing the connection weights with e-prop plasticity.
This plasticity rule requires a specific network architecture depicted in Figure 1. The neural network model
consists of a recurrent network that receives input from Poisson generators and projects onto two readout
neurons - one for the left and one for the right turn at the end. The input neuron population consists of four
groups: one group providing background noise of a specific rate for some base activity throughout the
experiment, one group providing the input spikes of the left cues and one group providing them for the right
cues, and a last group defining the recall window, in which the network has to decide. The readout neuron
compares the network signal :math:`\pi_k` with the teacher target signal :math:`\pi_k^*`, which it receives from
a rate generator. Since the decision is at the end and all the cues are relevant, the network has to keep the
cues in memory. Additional adaptive neurons in the network enable this memory. The network's training error is
assessed by employing a mean squared error loss.

Details on the event-based NEST implementation of e-prop can be found in [3]_.

References
~~~~~~~~~~

.. [1] Bellec G, Scherr F, Subramoney F, Hajek E, Salaj D, Legenstein R, Maass W (2020). A solution to the
       learning dilemma for recurrent networks of spiking neurons. Nature Communications, 11:3625.
       https://doi.org/10.1038/s41467-020-17236-y

.. [2] https://github.com/IGITUGraz/eligibility_propagation/blob/master/Figure_3_and_S7_e_prop_tutorials/tutorial_evidence_accumulation_with_alif.py

.. [3] Korcsak-Gorzo A, Stapmanns J, Espinoza Valverde JA, Plesser HE,
       Dahmen D, Bolten M, Van Albada SJ*, Diesmann M*. Event-based
       implementation of eligibility propagation (in preparation)

"""  # pylint: disable=line-too-long # noqa: E501

# %% ###########################################################################################################
# Import libraries
# ~~~~~~~~~~~~~~~~
# We begin by importing all libraries required for the simulation, analysis, and visualization.

import argparse

import matplotlib as mpl
import matplotlib.pyplot as plt
import nest
import numpy as np
from cycler import cycler
from IPython.display import Image
from toolbox import Tools

# %% ###########################################################################################################
# Schematic of network architecture
# ~~~~~~~~~~~~~~~~~~~~~~~~~~~~~~~~~
# This figure, identical to the one in the description, shows the required network architecture in the center,
# the input and output of the classification task above, and lists of the required NEST device, neuron, and
# synapse models below. The connections that must be established are numbered 1 to 7.

try:
    Image(filename="./eprop_supervised_classification_evidence-accumulation.png")
except Exception:
    pass

# %% ###########################################################################################################
# Setup
# ~~~~~

parser = argparse.ArgumentParser()

parser.add_argument("--apply_dales_law", type=str.lower, nargs="*", default=[])
parser.add_argument("--batch_size", type=int, default=1)
parser.add_argument("--c_reg", type=float, default=300.0)
parser.add_argument("--cutoff", type=int, default=100)
parser.add_argument("--eta", type=float, default=5e-3)
parser.add_argument("--kappa", type=float, default=0.95)
parser.add_argument("--kappa_reg", type=float, default=0.95)
parser.add_argument("--n_iter", type=int, default=5)
parser.add_argument("--nvp", type=int, default=1)
parser.add_argument("--prevent_weight_sign_change", type=str.lower, nargs="*", default=[])
parser.add_argument("--record_dynamics", action=argparse.BooleanOptionalAction, default=True)
parser.add_argument("--recordings_dir", type=str, default="./")
parser.add_argument("--seed", type=int, default=1)
parser.add_argument("--surrogate_gradient", type=str.lower, default="piecewise_linear")
parser.add_argument("--surrogate_gradient_beta", type=float, default=1.7)
parser.add_argument("--surrogate_gradient_gamma", type=float, default=0.5)

args = parser.parse_args()

tools = Tools(parser)

# %% ###########################################################################################################
# Initialize random generator
# ...........................
# We seed the numpy random generator, which will generate random initial weights as well as random input and
# output.

rng_seed = args.seed  # numpy random seed
np.random.seed(rng_seed)  # fix numpy random seed

# %% ###########################################################################################################
# Define timing of task
# .....................
# The task's temporal structure is then defined, once as time steps and once as durations in milliseconds.
# Even though each sample is processed independently during training, we aggregate predictions and true
# labels across a group of samples during the evaluation phase. The number of samples in this group is
# determined by the `group_size` parameter. This data is then used to assess the neural network's
# performance metrics, such as average accuracy and mean error. Increasing the number of iterations enhances
# learning performance up to the point where overfitting occurs. If early stopping is enabled, the
# classification error is tested in regular intervals and the training stopped as soon as the error selected as
# stop criterion is reached. After training, the performance can be tested over a number of test iterations.

<<<<<<< HEAD
group_size = args.batch_size  # number of instances over which to evaluate the learning performance
n_iter = args.n_iter  # number of iterations
=======
group_size = 32  # number of instances over which to evaluate the learning performance
n_iter_train = 50  # number of training iterations, 2000 in reference [2]
n_iter_test = 4  # number of iterations for final test
do_early_stopping = True  # if True, stop training as soon as stop criterion fulfilled
n_iter_validate_every = 10  # number of training iterations before validation
n_iter_early_stop = 8  # number of iterations to average over to evaluate early stopping condition
stop_crit = 0.07  # error value corresponding to stop criterion for early stopping
>>>>>>> abdb0c73

input = {
    "n_symbols": 4,  # number of input populations, e.g. 4 = left, right, recall, noise
    "n_cues": 7,  # number of cues given before decision
    "prob_group": 0.3,  # probability with which one input group is present
    "spike_prob": 0.04,  # spike probability of frozen input noise
}

steps = {
    "cue": 100,  # time steps in one cue presentation
    "spacing": 50,  # time steps of break between two cues
    "bg_noise": 1050,  # time steps of background noise
    "recall": 150,  # time steps of recall
}

steps["cues"] = input["n_cues"] * (steps["cue"] + steps["spacing"])  # time steps of all cues
steps["sequence"] = steps["cues"] + steps["bg_noise"] + steps["recall"]  # time steps of one full sequence
steps["learning_window"] = steps["recall"]  # time steps of window with non-zero learning signals

steps.update(
    {
        "offset_gen": 1,  # offset since generator signals start from time step 1
        "delay_in_rec": 1,  # connection delay between input and recurrent neurons
        "extension_sim": 1,  # extra time step to close right-open simulation time interval in Simulate()
        "final_update": 3,  # extra time steps to update all synapses at the end of task
    }
)

steps["delays"] = steps["delay_in_rec"]  # time steps of delays

steps["total_offset"] = steps["offset_gen"] + steps["delays"]  # time steps of total offset

duration = {"step": 1.0}  # ms, temporal resolution of the simulation

duration.update({key: value * duration["step"] for key, value in steps.items()})  # ms, durations

# %% ###########################################################################################################
# Set up simulation
# .................
# As last step of the setup, we reset the NEST kernel to remove all existing NEST simulation settings and
# objects and set some NEST kernel parameters.

params_setup = {
    "print_time": False,  # if True, print time progress bar during simulation, set False if run as code cell
    "resolution": duration["step"],
    "total_num_virtual_procs": args.nvp,  # number of virtual processes, set in case of distributed computing
    "overwrite_files": True,  # if True, overwrite existing files
    "data_path": f"{args.recordings_dir}",  # path to save data to
}

####################

nest.ResetKernel()
nest.set(**params_setup)
nest.set_verbosity("M_FATAL")

# %% ###########################################################################################################
# Create neurons
# ~~~~~~~~~~~~~~
# We proceed by creating a certain number of input, recurrent, and readout neurons and setting their parameters.
# Additionally, we already create an input spike generator and an output target rate generator, which we will
# configure later. Within the recurrent network, alongside a population of regular neurons, we introduce a
# population of adaptive neurons, to enhance the network's memory retention.

n_in = 40  # number of input neurons
n_ad = 50  # number of adaptive neurons
n_reg = 50  # number of regular neurons
n_rec = n_ad + n_reg  # number of recurrent neurons
n_out = 2  # number of readout neurons

params_nrn_out = {
    "C_m": 1.0,  # pF, membrane capacitance - takes effect only if neurons get current input (here not the case)
    "E_L": 0.0,  # mV, leak / resting membrane potential
    "eprop_isi_trace_cutoff": args.cutoff,  # cutoff of integration of eprop trace between spikes
    "I_e": 0.0,  # pA, external current input
    "tau_m": 20.0,  # ms, membrane time constant
    "V_m": 0.0,  # mV, initial value of the membrane voltage
}

params_nrn_reg = {
    "beta": args.surrogate_gradient_beta,  # width scaling of the pseudo-derivative
    "C_m": 1.0,
    "c_reg": args.c_reg
    / duration["sequence"]
    * duration["learning_window"],  # coefficient of firing rate regularization
    "E_L": 0.0,
    "eprop_isi_trace_cutoff": args.cutoff,
    "f_target": 10.0,  # spikes/s, target firing rate for firing rate regularization
    "gamma": args.surrogate_gradient_gamma,  # height scaling of the pseudo-derivative
    "I_e": 0.0,
    "kappa": args.kappa,  # low-pass filter of the eligibility trace
    "kappa_reg": args.kappa_reg,  # low-pass filter of the firing rate for regularization
    "surrogate_gradient_function": args.surrogate_gradient,  # surrogate gradient / pseudo-derivative function
    "t_ref": 5.0,  # ms, duration of refractory period
    "tau_m": 20.0,
    "V_m": 0.0,
    "V_th": 0.6,  # mV, spike threshold membrane voltage
}

params_nrn_ad = {
    "beta": args.surrogate_gradient_beta,
    "adapt_tau": 2000.0,  # ms, time constant of adaptive threshold
    "adaptation": 0.0,  # initial value of the spike threshold adaptation
    "C_m": 1.0,
    "c_reg": args.c_reg / duration["sequence"] * duration["learning_window"],
    "E_L": 0.0,
    "eprop_isi_trace_cutoff": args.cutoff,  # cutoff of integration of eprop trace between spikes
    "f_target": 10.0,
    "gamma": args.surrogate_gradient_gamma,
    "I_e": 0.0,
    "kappa": args.kappa,  # low-pass filter of the eligibility trace
    "kappa_reg": args.kappa_reg,  # low-pass filter of the firing rate for regularization
    "surrogate_gradient_function": args.surrogate_gradient,
    "t_ref": 5.0,
    "tau_m": 20.0,
    "V_m": 0.0,
    "V_th": 0.6,
}

params_nrn_ad["adapt_beta"] = 1.7 * (
    (1.0 - np.exp(-duration["step"] / params_nrn_ad["adapt_tau"]))
    / (1.0 - np.exp(-duration["step"] / params_nrn_ad["tau_m"]))
)  # prefactor of adaptive threshold

scale_factor = 1.0 - params_nrn_reg["kappa"]  # factor for rescaling due to removal of irregular spike arrival
params_nrn_reg["c_reg"] /= scale_factor**2
params_nrn_ad["c_reg"] /= scale_factor**2

####################

# Intermediate parrot neurons required between input spike generators and recurrent neurons,
# since devices cannot establish plastic synapses for technical reasons

gen_spk_in = nest.Create("spike_generator", n_in)
nrns_in = nest.Create("parrot_neuron", n_in)

nrns_reg = nest.Create("eprop_iaf", n_reg, params_nrn_reg)
nrns_ad = nest.Create("eprop_iaf_adapt", n_ad, params_nrn_ad)
nrns_out = nest.Create("eprop_readout", n_out, params_nrn_out)
gen_rate_target = nest.Create("step_rate_generator", n_out)
gen_learning_window = nest.Create("step_rate_generator")

nrns_rec = nrns_reg + nrns_ad

# %% ###########################################################################################################
# Create recorders
# ~~~~~~~~~~~~~~~~
# We also create recorders, which, while not required for the training, will allow us to track various dynamic
# variables of the neurons, spikes, and changes in synaptic weights. To save computing time and memory, the
# recorders, the recorded variables, neurons, and synapses can be limited to the ones relevant to the
# experiment, and the recording interval can be increased (see the documentation on the specific recorders). By
# default, recordings are stored in memory but can also be written to file.

n_record = 1  # number of neurons per type to record dynamic variables from - this script requires n_record >= 1
n_record_w = 5  # number of senders and targets to record weights from - this script requires n_record_w >=1

if n_record == 0 or n_record_w == 0:
    raise ValueError("n_record and n_record_w >= 1 required")

params_mm_reg = {
    "interval": duration["step"],  # interval between two recorded time points
    "record_from": ["V_m", "surrogate_gradient", "learning_signal"],  # dynamic variables to record
    "start": duration["offset_gen"] + duration["delay_in_rec"],  # start time of recording
    "label": "multimeter_reg",
}

params_mm_ad = {
    "interval": duration["step"],
    "record_from": params_mm_reg["record_from"] + ["V_th_adapt", "adaptation"],
    "start": duration["offset_gen"] + duration["delay_in_rec"],
    "label": "multimeter_ad",
}

params_mm_out = {
    "interval": duration["step"],
    "record_from": ["V_m", "readout_signal", "target_signal", "error_signal"],
    "start": duration["total_offset"],
    "label": "multimeter_out",
}

params_wr = {
    "senders": nrns_in[:n_record_w] + nrns_rec[:n_record_w],  # limit senders to subsample weights to record
    "targets": nrns_rec[:n_record_w] + nrns_out,  # limit targets to subsample weights to record from
    "start": duration["total_offset"],
    "label": "weight_recorder",
}

params_sr_in = {
    "start": duration["offset_gen"],
    "label": "spike_recorder_in",
}

params_sr_reg = {
    "start": duration["offset_gen"],
    "label": "spike_recorder_reg",
}

params_sr_ad = {
    "start": duration["offset_gen"],
    "label": "spike_recorder_ad",
}

for params in [params_mm_reg, params_mm_ad, params_mm_out, params_wr, params_sr_in, params_sr_reg, params_sr_ad]:
    params.update({"record_to": "ascii", "precision": 16})

####################

mm_out = nest.Create("multimeter", params_mm_out)

if args.record_dynamics:
    mm_reg = nest.Create("multimeter", params_mm_reg)
    mm_ad = nest.Create("multimeter", params_mm_ad)
    sr_in = nest.Create("spike_recorder", params_sr_in)
    sr_reg = nest.Create("spike_recorder", params_sr_reg)
    sr_ad = nest.Create("spike_recorder", params_sr_ad)
    wr = nest.Create("weight_recorder", params_wr)

nrns_reg_record = nrns_reg[:n_record]
nrns_ad_record = nrns_ad[:n_record]

# %% ###########################################################################################################
# Create connections
# ~~~~~~~~~~~~~~~~~~
# Now, we define the connectivity and set up the synaptic parameters, with the synaptic weights drawn from
# normal distributions. After these preparations, we establish the enumerated connections of the core network,
# as well as additional connections to the recorders.

params_conn_all_to_all = {"rule": "all_to_all", "allow_autapses": False}
params_conn_one_to_one = {"rule": "one_to_one"}


def calculate_glorot_dist(fan_in, fan_out):
    glorot_scale = 1.0 / max(1.0, (fan_in + fan_out) / 2.0)
    glorot_limit = np.sqrt(3.0 * glorot_scale)
    glorot_distribution = np.random.uniform(low=-glorot_limit, high=glorot_limit, size=(fan_in, fan_out))
    return glorot_distribution


dtype_weights = np.float32  # data type of weights - for reproducing TF results set to np.float32
weights_in_rec = np.array(np.random.randn(n_in, n_rec).T / np.sqrt(n_in), dtype=dtype_weights)
weights_rec_rec = np.array(np.random.randn(n_rec, n_rec).T / np.sqrt(n_rec), dtype=dtype_weights)
np.fill_diagonal(weights_rec_rec, 0.0)  # since no autapses set corresponding weights to zero
weights_rec_out = np.array(calculate_glorot_dist(n_rec, n_out).T, dtype=dtype_weights) * scale_factor
weights_out_rec = np.array(np.random.randn(n_rec, n_out), dtype=dtype_weights) / scale_factor

params_common_syn_eprop = {
    "optimizer": {
        "type": "adam",  # algorithm to optimize the weights
        "batch_size": 1,
        "beta_1": 0.9,  # exponential decay rate for 1st moment estimate of Adam optimizer
        "beta_2": 0.999,  # exponential decay rate for 2nd moment raw estimate of Adam optimizer
        "epsilon": 1e-8,  # small numerical stabilization constant of Adam optimizer
<<<<<<< HEAD
        "eta": args.eta / duration["learning_window"] * scale_factor**2,  # learning rate
=======
>>>>>>> abdb0c73
        "optimize_each_step": True,  # call optimizer every time step (True) or once per spike (False); only
        # True implements original Adam algorithm, False offers speed-up; choice can affect learning performance
        "Wmin": -100.0,  # pA, minimal limit of the synaptic weights
        "Wmax": 100.0,  # pA, maximal limit of the synaptic weights
    },
}

<<<<<<< HEAD
if args.record_dynamics:
    params_common_syn_eprop["weight_recorder"] = wr
=======
eta_test = 0.0  # learning rate for test phase
eta_train = 5e-3 / duration["learning_window"] * scale_factor**2  # learning rate for training phase
>>>>>>> abdb0c73

params_syn_base = {
    "synapse_model": "eprop_synapse",
    "delay": duration["step"],  # ms, dendritic delay
}

params_syn_in = params_syn_base.copy()
params_syn_in["weight"] = weights_in_rec  # pA, initial values for the synaptic weights

params_syn_rec = params_syn_base.copy()
params_syn_rec["weight"] = weights_rec_rec

params_syn_out = params_syn_base.copy()
params_syn_out["weight"] = weights_rec_out

params_syn_feedback = {
    "synapse_model": "eprop_learning_signal_connection",
    "delay": duration["step"],
    "weight": weights_out_rec,
}

params_syn_learning_window = {
    "synapse_model": "rate_connection_delayed",
    "delay": duration["step"],
    "receptor_type": 1,  # receptor type over which readout neuron receives learning window signal
}

params_syn_rate_target = {
    "synapse_model": "rate_connection_delayed",
    "delay": duration["step"],
    "receptor_type": 2,  # receptor type over which readout neuron receives target signal
}

params_syn_static = {
    "synapse_model": "static_synapse",
    "delay": duration["step"],
}

params_init_optimizer = {
    "optimizer": {
        "m": 0.0,  # initial 1st moment estimate m of Adam optimizer
        "v": 0.0,  # initial 2nd moment raw estimate v of Adam optimizer
    }
}

####################

nest.SetDefaults("eprop_synapse", params_common_syn_eprop)

nest.Connect(gen_spk_in, nrns_in, params_conn_one_to_one, params_syn_static)  # connection 1
nest.Connect(nrns_in, nrns_rec, params_conn_all_to_all, params_syn_in)  # connection 2
nest.Connect(nrns_rec, nrns_rec, params_conn_all_to_all, params_syn_rec)  # connection 3
nest.Connect(nrns_rec, nrns_out, params_conn_all_to_all, params_syn_out)  # connection 4
nest.Connect(nrns_out, nrns_rec, params_conn_all_to_all, params_syn_feedback)  # connection 5
nest.Connect(gen_rate_target, nrns_out, params_conn_one_to_one, params_syn_rate_target)  # connection 6
nest.Connect(gen_learning_window, nrns_out, params_conn_all_to_all, params_syn_learning_window)  # connection 7

if args.record_dynamics:
    nest.Connect(nrns_in, sr_in, params_conn_all_to_all, params_syn_static)
    nest.Connect(nrns_reg, sr_reg, params_conn_all_to_all, params_syn_static)
    nest.Connect(nrns_ad, sr_ad, params_conn_all_to_all, params_syn_static)

    nest.Connect(mm_reg, nrns_reg_record, params_conn_all_to_all, params_syn_static)
    nest.Connect(mm_ad, nrns_ad_record, params_conn_all_to_all, params_syn_static)
nest.Connect(mm_out, nrns_out, params_conn_all_to_all, params_syn_static)

tools.constrain_weights(
    nrns_in,
    nrns_rec,
    nrns_out,
    weights_in_rec,
    weights_rec_rec,
    weights_rec_out,
    params_syn_base,
    params_common_syn_eprop,
)

# After creating the connections, we can individually initialize the optimizer's
# dynamic variables for single synapses (here exemplarily for two connections).

nest.GetConnections(nrns_rec[0], nrns_rec[1:3]).set([params_init_optimizer] * 2)

# %% ###########################################################################################################
# Create input and output
# ~~~~~~~~~~~~~~~~~~~~~~~
# We generate the input as four neuron populations, two producing the left and right cues, respectively, one the
# recall signal and one the background input throughout the task. The sequence of cues is drawn with a
# probability that favors one side. For each such sequence, the favored side, the solution or target, is
# assigned randomly to the left or right.
# Custom learning windows, in which the network learns, can be defined with an additional signal. The error
# signal is internally multiplied with this learning window signal. Passing a learning window signal of value 1
# opens the learning window while passing a value of 0 closes it.


def generate_evidence_accumulation_input_output(group_size, n_in, steps, input):
    n_pop_nrn = n_in // input["n_symbols"]

    prob_choices = np.array([input["prob_group"], 1 - input["prob_group"]], dtype=np.float32)
    idx = np.random.choice([0, 1], group_size)
    probs = np.zeros((group_size, 2), dtype=np.float32)
    probs[:, 0] = prob_choices[idx]
    probs[:, 1] = prob_choices[1 - idx]

    batched_cues = np.zeros((group_size, input["n_cues"]), dtype=int)
    for b_idx in range(group_size):
        batched_cues[b_idx, :] = np.random.choice([0, 1], input["n_cues"], p=probs[b_idx])

    input_spike_probs = np.zeros((group_size, steps["sequence"], n_in))

    for b_idx in range(group_size):
        for c_idx in range(input["n_cues"]):
            cue = batched_cues[b_idx, c_idx]

            step_start = c_idx * (steps["cue"] + steps["spacing"]) + steps["spacing"]
            step_stop = step_start + steps["cue"]

            pop_nrn_start = cue * n_pop_nrn
            pop_nrn_stop = pop_nrn_start + n_pop_nrn

            input_spike_probs[b_idx, step_start:step_stop, pop_nrn_start:pop_nrn_stop] = input["spike_prob"]

    input_spike_probs[:, -steps["recall"] :, 2 * n_pop_nrn : 3 * n_pop_nrn] = input["spike_prob"]
    input_spike_probs[:, :, 3 * n_pop_nrn :] = input["spike_prob"] / 4.0
    input_spike_bools = input_spike_probs > np.random.rand(input_spike_probs.size).reshape(input_spike_probs.shape)
    input_spike_bools[:, 0, :] = 0  # remove spikes in 0th time step of every sequence for technical reasons

    target_cues = np.zeros(group_size, dtype=int)
    target_cues[:] = np.sum(batched_cues, axis=1) > int(input["n_cues"] / 2)

    return input_spike_bools, target_cues


def get_params_task_input_output(n_iter_interval):
    iteration_offset = n_iter_interval * group_size * duration["sequence"]
    dtype_in_spks = np.float32  # data type of input spikes - for reproducing TF results set to np.float32

    input_spike_bools, target_cues = generate_evidence_accumulation_input_output(group_size, n_in, steps, input)

    input_spike_bools_arr = np.array(input_spike_bools).reshape(group_size * steps["sequence"], n_in)
    timeline_task = (
        np.arange(0.0, group_size * duration["sequence"], duration["step"]) + iteration_offset + duration["offset_gen"]
    )

    params_gen_spk_in = [
        {"spike_times": timeline_task[input_spike_bools_arr[:, nrn_in_idx]].astype(dtype_in_spks)}
        for nrn_in_idx in range(n_in)
    ]

    target_rate_changes = np.zeros((n_out, group_size))
    target_rate_changes[np.array(target_cues), np.arange(group_size)] = 1

    params_gen_rate_target = [
        {
            "amplitude_times": np.arange(0.0, group_size * duration["sequence"], duration["sequence"])
            + iteration_offset
            + duration["total_offset"],
            "amplitude_values": target_rate_changes[nrn_out_idx],
        }
        for nrn_out_idx in range(n_out)
    ]

    params_gen_learning_window = {
        "amplitude_times": np.hstack(
            [
                np.array([0.0, duration["sequence"] - duration["learning_window"]])
                + iteration_offset
                + group_element * duration["sequence"]
                + duration["total_offset"]
                for group_element in range(group_size)
            ]
        ),
        "amplitude_values": np.tile([0.0, 1.0], group_size),
    }

    return params_gen_spk_in, params_gen_rate_target, params_gen_learning_window


# %% ###########################################################################################################
# Force final update
# ~~~~~~~~~~~~~~~~~~
# Synapses only get active, that is, the correct weight update calculated and applied, when they transmit a
# spike. To still be able to read out the correct weights at the end of the simulation, we force spiking of the
# presynaptic neuron and thus an update of all synapses, including those that have not transmitted a spike in
# the last update interval, by sending a strong spike to all neurons that form the presynaptic side of an eprop
# synapse. This step is required purely for technical reasons.

gen_spk_final_update = nest.Create("spike_generator", 1)

nest.Connect(gen_spk_final_update, nrns_in + nrns_rec, "all_to_all", {"weight": 1000.0})

# %% ###########################################################################################################
# Read out pre-training weights
# ~~~~~~~~~~~~~~~~~~~~~~~~~~~~~~
# Before we begin training, we read out the initial weight matrices so that we can eventually compare them to
# the optimized weights.


def get_weights(pop_pre, pop_post):
    conns = nest.GetConnections(pop_pre, pop_post).get(["source", "target", "weight"])
    conns["senders"] = np.array(conns["source"]) - np.min(conns["source"])
    conns["targets"] = np.array(conns["target"]) - np.min(conns["target"])

    conns["weight_matrix"] = np.zeros((len(pop_post), len(pop_pre)))
    conns["weight_matrix"][conns["targets"], conns["senders"]] = conns["weight"]
    return conns


if args.record_dynamics:
    weights_pre_train = {
        "in_rec": get_weights(nrns_in, nrns_rec),
        "rec_rec": get_weights(nrns_rec, nrns_rec),
        "rec_out": get_weights(nrns_rec, nrns_out),
    }

# %% ###########################################################################################################
# Simulate and evaluate
# ~~~~~~~~~~~~~~~~~~~~~
# We train the network by simulating for a number of training iterations with the set learning rate. If early
# stopping is turned on, we evaluate the network's performance on the validation set in regular intervals and,
# if the error is below a certain threshold, we stop the training early. If the error is not below the
# threshold, we continue training until the end of the set number of iterations. Finally, we evaluate the
# network's performance on the test set.
# Furthermore, we evaluate the network's training error by calculating a loss - in this case, the cross-entropy
# error between the integrated recurrent network activity and the target rate.


class TrainingPipeline:
    def __init__(self):
        self.results_dict = {
            "error": [],
            "loss": [],
            "iteration": [],
            "label": [],
        }
        self.n_iter_sim = 0
        self.phase_label_previous = ""
        self.error = 0
        self.k_iter = 0
        self.early_stop = False

    def evaluate(self):
        events_mm_out = mm_out.get("events")

        readout_signal = events_mm_out["readout_signal"]
        target_signal = events_mm_out["target_signal"]
        senders = events_mm_out["senders"]
        times = events_mm_out["times"]

        cond1 = times > (self.n_iter_sim - 1) * group_size * duration["sequence"] + duration["total_offset"]
        cond2 = times <= self.n_iter_sim * group_size * duration["sequence"] + duration["total_offset"]
        idc = cond1 & cond2

        readout_signal = np.array([readout_signal[idc][senders[idc] == i] for i in set(senders)])
        target_signal = np.array([target_signal[idc][senders[idc] == i] for i in set(senders)])

        readout_signal = readout_signal.reshape((n_out, 1, group_size, steps["sequence"]))
        target_signal = target_signal.reshape((n_out, 1, group_size, steps["sequence"]))

        readout_signal = readout_signal[:, :, :, -steps["learning_window"] :]
        target_signal = target_signal[:, :, :, -steps["learning_window"] :]

        loss = 0.5 * np.mean(np.sum((readout_signal - target_signal) ** 2, axis=3), axis=(0, 2))

        y_prediction = np.argmax(np.mean(readout_signal, axis=3), axis=0)
        y_target = np.argmax(np.mean(target_signal, axis=3), axis=0)
        accuracy = np.mean((y_target == y_prediction), axis=1)
        errors = 1.0 - accuracy

        self.results_dict["iteration"].append(self.n_iter_sim)
        self.results_dict["error"].extend(errors)
        self.results_dict["loss"].extend(loss)
        self.results_dict["label"].append(self.phase_label_previous)

        self.error = errors[0]

    def run_phase(self, phase_label, eta):
        params_common_syn_eprop["optimizer"]["eta"] = eta
        nest.SetDefaults("eprop_synapse", params_common_syn_eprop)

        params_gen_spk_in, params_gen_rate_target, params_gen_learning_window = get_params_task_input_output(
            self.n_iter_sim
        )
        nest.SetStatus(gen_spk_in, params_gen_spk_in)
        nest.SetStatus(gen_rate_target, params_gen_rate_target)
        nest.SetStatus(gen_learning_window, params_gen_learning_window)

        self.simulate("total_offset")
        self.simulate("extension_sim")

        if self.n_iter_sim > 0:
            self.evaluate()

        duration["sim"] = group_size * duration["sequence"] - duration["total_offset"] - duration["extension_sim"]

        self.simulate("sim")

        self.n_iter_sim += 1
        self.phase_label_previous = phase_label

    def run_training(self):
        self.run_phase("training", eta_train)

    def run_validation(self):
        if do_early_stopping and self.k_iter % n_iter_validate_every == 0:
            self.run_phase("validation", eta_test)

    def run_early_stopping(self):
        if do_early_stopping and self.k_iter % n_iter_validate_every == 0:
            if self.k_iter > 0 and self.error < stop_crit:
                errors_early_stop = []
                for _ in range(n_iter_early_stop):
                    self.run_phase("early-stopping", eta_test)
                    errors_early_stop.append(self.error)

                self.early_stop = np.mean(errors_early_stop) < stop_crit

    def run_test(self):
        for _ in range(n_iter_test):
            self.run_phase("test", eta_test)

    def simulate(self, k):
        nest.Simulate(duration[k])

    def run(self):
        while self.k_iter < n_iter_train and not self.early_stop:
            self.run_validation()
            self.run_early_stopping()
            self.run_training()
            self.k_iter += 1

        self.run_test()

        self.simulate("total_offset")
        self.simulate("extension_sim")

        self.evaluate()

        duration["task"] = self.n_iter_sim * group_size * duration["sequence"] + duration["total_offset"]

        gen_spk_final_update.set({"spike_times": [duration["task"] + duration["extension_sim"] + 1]})

        self.simulate("final_update")

    def get_results(self):
        for k, v in self.results_dict.items():
            self.results_dict[k] = np.array(v)
        return self.results_dict


training_pipeline = TrainingPipeline()
training_pipeline.run()

results_dict = training_pipeline.get_results()
n_iter_sim = training_pipeline.n_iter_sim

# %% ###########################################################################################################
# Read out post-training weights
# ~~~~~~~~~~~~~~~~~~~~~~~~~~~~~~
# After the training, we can read out the optimized final weights.

if args.record_dynamics:
    weights_post_train = {
        "in_rec": get_weights(nrns_in, nrns_rec),
        "rec_rec": get_weights(nrns_rec, nrns_rec),
        "rec_out": get_weights(nrns_rec, nrns_out),
    }

# %% ###########################################################################################################
# Read out recorders
# ~~~~~~~~~~~~~~~~~~
# We can also retrieve the recorded history of the dynamic variables and weights, as well as detected spikes.

if args.record_dynamics:
    tools.save_weights_snapshots(weights_pre_train, weights_post_train)
tools.process_recordings(duration, nrns_in, nrns_rec, nrns_out)
tools.process_timing(nest.GetKernelStatus())

events_mm_out = tools.get_events("multimeter_out")

if args.record_dynamics:
    events_mm_reg = tools.get_events("multimeter_reg")
    events_mm_ad = tools.get_events("multimeter_ad")
    events_sr_in = tools.get_events("spike_recorder_in")
    events_sr_reg = tools.get_events("spike_recorder_reg")
    events_sr_ad = tools.get_events("spike_recorder_ad")
    events_wr = tools.get_events("weight_recorder")


tools.save_performance({"loss": loss, "accuracy": accuracy, "error": recall_errors})
tools.verify()

# %% ###########################################################################################################
# Plot results
# ~~~~~~~~~~~~
# Then, we plot a series of plots.

do_plotting = False  # if True, plot the results

if not do_plotting:
    exit()

colors = {
    "blue": "#2854c5ff",
    "red": "#e04b40ff",
    "green": "#25aa2cff",
    "gold": "#f9c643ff",
    "white": "#ffffffff",
}

plt.rcParams.update(
    {
        "axes.spines.right": False,
        "axes.spines.top": False,
        "axes.prop_cycle": cycler(color=[colors[k] for k in ["blue", "red", "green", "gold"]]),
    }
)

# %% ###########################################################################################################
# Plot learning performance
# .........................
# We begin with two plots visualizing the learning performance of the network: the loss and the error, both
# plotted against the iterations.

fig, axs = plt.subplots(2, 1, sharex=True)
fig.suptitle("Learning performance")

for color, label in zip(colors, set(results_dict["label"])):
    idc = results_dict["label"] == label
    axs[0].scatter(results_dict["iteration"][idc], results_dict["loss"][idc], label=label)
    axs[1].scatter(results_dict["iteration"][idc], results_dict["error"][idc], label=label)

axs[0].set_ylabel(r"$\mathcal{L} = \frac{1}{2} \sum_{t,k} \left( y_k^t -y_k^{*,t}\right)^2$")
axs[1].set_ylabel("error")

axs[-1].set_xlabel("iteration")
axs[-1].legend(bbox_to_anchor=(1.05, 0.5), loc="center left")
axs[-1].xaxis.get_major_locator().set_params(integer=True)

fig.tight_layout()

# %% ###########################################################################################################
# Plot spikes and dynamic variables
# .................................
# This plotting routine shows how to plot all of the recorded dynamic variables and spikes across time. We take
# one snapshot in the first iteration and one snapshot at the end.


def plot_recordable(ax, events, recordable, ylabel, xlims):
    for sender in set(events["senders"]):
        idc_sender = events["senders"] == sender
        idc_times = (events["times"][idc_sender] > xlims[0]) & (events["times"][idc_sender] < xlims[1])
        ax.plot(events["times"][idc_sender][idc_times], events[recordable][idc_sender][idc_times], lw=0.5)
    ax.set_ylabel(ylabel)
    margin = np.abs(np.max(events[recordable]) - np.min(events[recordable])) * 0.1
    ax.set_ylim(np.min(events[recordable]) - margin, np.max(events[recordable]) + margin)


def plot_spikes(ax, events, ylabel, xlims):
    idc_times = (events["times"] > xlims[0]) & (events["times"] < xlims[1])
    senders_subset = events["senders"][idc_times]
    times_subset = events["times"][idc_times]

    ax.scatter(times_subset, senders_subset, s=0.1)
    ax.set_ylabel(ylabel)
    margin = np.abs(np.max(senders_subset) - np.min(senders_subset)) * 0.1
    ax.set_ylim(np.min(senders_subset) - margin, np.max(senders_subset) + margin)


for title, xlims in zip(
    ["Dynamic variables before training", "Dynamic variables after training"],
    [
        (0, steps["sequence"]),
        ((n_iter_sim - 1) * group_size * steps["sequence"], n_iter_sim * group_size * steps["sequence"]),
    ],
):
    fig, axs = plt.subplots(14, 1, sharex=True, figsize=(8, 14), gridspec_kw={"hspace": 0.4, "left": 0.2})
    fig.suptitle(title)

    plot_spikes(axs[0], events_sr_in, r"$z_i$" + "\n", xlims)
    plot_spikes(axs[1], events_sr_reg, r"$z_j$" + "\n", xlims)

    plot_recordable(axs[2], events_mm_reg, "V_m", r"$v_j$" + "\n(mV)", xlims)
    plot_recordable(axs[3], events_mm_reg, "surrogate_gradient", r"$\psi_j$" + "\n", xlims)
    plot_recordable(axs[4], events_mm_reg, "learning_signal", r"$L_j$" + "\n(pA)", xlims)

    plot_spikes(axs[5], events_sr_ad, r"$z_j$" + "\n", xlims)

    plot_recordable(axs[6], events_mm_ad, "V_m", r"$v_j$" + "\n(mV)", xlims)
    plot_recordable(axs[7], events_mm_ad, "surrogate_gradient", r"$\psi_j$" + "\n", xlims)
    plot_recordable(axs[8], events_mm_ad, "V_th_adapt", r"$A_j$" + "\n(mV)", xlims)
    plot_recordable(axs[9], events_mm_ad, "learning_signal", r"$L_j$" + "\n(pA)", xlims)

    plot_recordable(axs[10], events_mm_out, "V_m", r"$v_k$" + "\n(mV)", xlims)
    plot_recordable(axs[11], events_mm_out, "target_signal", r"$y^*_k$" + "\n", xlims)
    plot_recordable(axs[12], events_mm_out, "readout_signal", r"$y_k$" + "\n", xlims)
    plot_recordable(axs[13], events_mm_out, "error_signal", r"$y_k-y^*_k$" + "\n", xlims)

    axs[-1].set_xlabel(r"$t$ (ms)")
    axs[-1].set_xlim(*xlims)

    fig.align_ylabels()

# %% ###########################################################################################################
# Plot weight time courses
# ........................
# Similarly, we can plot the weight histories. Note that the weight recorder, attached to the synapses, works
# differently than the other recorders. Since synapses only get activated when they transmit a spike, the weight
# recorder only records the weight in those moments. That is why the first weight registrations do not start in
# the first time step and we add the initial weights manually.


def plot_weight_time_course(ax, events, nrns, label, ylabel):
    sender_label, target_label = label.split("_")
    nrns_senders = nrns[sender_label]
    nrns_targets = nrns[target_label]

    for sender in set(events_wr["senders"]):
        for target in set(events_wr["targets"]):
            if sender in nrns_senders and target in nrns_targets:
                idc_syn = (events["senders"] == sender) & (events["targets"] == target)
                if np.any(idc_syn):
                    idc_syn_pre = (weights_pre_train[label]["source"] == sender) & (
                        weights_pre_train[label]["target"] == target
                    )
                    times = np.concatenate([[0.0], events["times"][idc_syn]])

                    weights = np.concatenate(
                        [np.array(weights_pre_train[label]["weight"])[idc_syn_pre], events["weights"][idc_syn]]
                    )
                    ax.step(times, weights, c=colors["blue"])
        ax.set_ylabel(ylabel)
        ax.set_ylim(-1.5, 1.5)


fig, axs = plt.subplots(3, 1, sharex=True, figsize=(3, 4))
fig.suptitle("Weight time courses")

nrns = {
    "in": nrns_in.tolist(),
    "rec": nrns_rec.tolist(),
    "out": nrns_out.tolist(),
}

plot_weight_time_course(axs[0], events_wr, nrns, "in_rec", r"$W_\text{in}$ (pA)")
plot_weight_time_course(axs[1], events_wr, nrns, "rec_rec", r"$W_\text{rec}$ (pA)")
plot_weight_time_course(axs[2], events_wr, nrns, "rec_out", r"$W_\text{out}$ (pA)")

axs[-1].set_xlabel(r"$t$ (ms)")
axs[-1].set_xlim(0, duration["task"])

fig.align_ylabels()
fig.tight_layout()

# %% ###########################################################################################################
# Plot weight matrices
# ....................
# If one is not interested in the time course of the weights, it is possible to read out only the initial and
# final weights, which requires less computing time and memory than the weight recorder approach. Here, we plot
# the corresponding weight matrices before and after the optimization.

cmap = mpl.colors.LinearSegmentedColormap.from_list(
    "cmap", ((0.0, colors["blue"]), (0.5, colors["white"]), (1.0, colors["red"]))
)

fig, axs = plt.subplots(3, 2, sharex="col", sharey="row")
fig.suptitle("Weight matrices")

all_w_extrema = []

for k in weights_pre_train.keys():
    w_pre = weights_pre_train[k]["weight"]
    w_post = weights_post_train[k]["weight"]
    all_w_extrema.append([np.min(w_pre), np.max(w_pre), np.min(w_post), np.max(w_post)])

args = {"cmap": cmap, "vmin": np.min(all_w_extrema), "vmax": np.max(all_w_extrema)}

for i, weights in zip([0, 1], [weights_pre_train, weights_post_train]):
    axs[0, i].pcolormesh(weights["in_rec"]["weight_matrix"].T, **args)
    axs[1, i].pcolormesh(weights["rec_rec"]["weight_matrix"], **args)
    cmesh = axs[2, i].pcolormesh(weights["rec_out"]["weight_matrix"], **args)

    axs[2, i].set_xlabel("recurrent\nneurons")

axs[0, 0].set_ylabel("input\nneurons")
axs[1, 0].set_ylabel("recurrent\nneurons")
axs[2, 0].set_ylabel("readout\nneurons")
fig.align_ylabels(axs[:, 0])

axs[0, 0].text(0.5, 1.1, "before training", transform=axs[0, 0].transAxes, ha="center")
axs[0, 1].text(0.5, 1.1, "after training", transform=axs[0, 1].transAxes, ha="center")

axs[2, 0].yaxis.get_major_locator().set_params(integer=True)

cbar = plt.colorbar(cmesh, cax=axs[1, 1].inset_axes([1.1, 0.2, 0.05, 0.8]), label="weight (pA)")

fig.tight_layout()

plt.show()<|MERGE_RESOLUTION|>--- conflicted
+++ resolved
@@ -149,18 +149,13 @@
 # classification error is tested in regular intervals and the training stopped as soon as the error selected as
 # stop criterion is reached. After training, the performance can be tested over a number of test iterations.
 
-<<<<<<< HEAD
 group_size = args.batch_size  # number of instances over which to evaluate the learning performance
-n_iter = args.n_iter  # number of iterations
-=======
-group_size = 32  # number of instances over which to evaluate the learning performance
-n_iter_train = 50  # number of training iterations, 2000 in reference [2]
+n_iter_train = args.n_iter  # number of training iterations, 2000 in reference [2]
 n_iter_test = 4  # number of iterations for final test
 do_early_stopping = True  # if True, stop training as soon as stop criterion fulfilled
 n_iter_validate_every = 10  # number of training iterations before validation
 n_iter_early_stop = 8  # number of iterations to average over to evaluate early stopping condition
 stop_crit = 0.07  # error value corresponding to stop criterion for early stopping
->>>>>>> abdb0c73
 
 input = {
     "n_symbols": 4,  # number of input populations, e.g. 4 = left, right, recall, noise
@@ -413,10 +408,6 @@
         "beta_1": 0.9,  # exponential decay rate for 1st moment estimate of Adam optimizer
         "beta_2": 0.999,  # exponential decay rate for 2nd moment raw estimate of Adam optimizer
         "epsilon": 1e-8,  # small numerical stabilization constant of Adam optimizer
-<<<<<<< HEAD
-        "eta": args.eta / duration["learning_window"] * scale_factor**2,  # learning rate
-=======
->>>>>>> abdb0c73
         "optimize_each_step": True,  # call optimizer every time step (True) or once per spike (False); only
         # True implements original Adam algorithm, False offers speed-up; choice can affect learning performance
         "Wmin": -100.0,  # pA, minimal limit of the synaptic weights
@@ -424,13 +415,11 @@
     },
 }
 
-<<<<<<< HEAD
+eta_test = 0.0  # learning rate for test phase
+eta_train = args.eta / duration["learning_window"] * scale_factor**2  # learning rate for training phase
+
 if args.record_dynamics:
     params_common_syn_eprop["weight_recorder"] = wr
-=======
-eta_test = 0.0  # learning rate for test phase
-eta_train = 5e-3 / duration["learning_window"] * scale_factor**2  # learning rate for training phase
->>>>>>> abdb0c73
 
 params_syn_base = {
     "synapse_model": "eprop_synapse",
@@ -672,7 +661,7 @@
         self.early_stop = False
 
     def evaluate(self):
-        events_mm_out = mm_out.get("events")
+        events_mm_out = tools.get_events("multimeter_out")
 
         readout_signal = events_mm_out["readout_signal"]
         target_signal = events_mm_out["target_signal"]
@@ -753,6 +742,7 @@
 
     def simulate(self, k):
         nest.Simulate(duration[k])
+        tools.process_recordings(duration, nrns_in, nrns_rec, nrns_out)
 
     def run(self):
         while self.k_iter < n_iter_train and not self.early_stop:
@@ -805,7 +795,6 @@
 
 if args.record_dynamics:
     tools.save_weights_snapshots(weights_pre_train, weights_post_train)
-tools.process_recordings(duration, nrns_in, nrns_rec, nrns_out)
 tools.process_timing(nest.GetKernelStatus())
 
 events_mm_out = tools.get_events("multimeter_out")
@@ -818,8 +807,7 @@
     events_sr_ad = tools.get_events("spike_recorder_ad")
     events_wr = tools.get_events("weight_recorder")
 
-
-tools.save_performance({"loss": loss, "accuracy": accuracy, "error": recall_errors})
+tools.save_performance(results_dict)
 tools.verify()
 
 # %% ###########################################################################################################
