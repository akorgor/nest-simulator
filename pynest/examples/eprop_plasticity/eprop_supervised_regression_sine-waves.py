# -*- coding: utf-8 -*-
#
# eprop_supervised_regression_sine-waves.py
#
# This file is part of NEST.
#
# Copyright (C) 2004 The NEST Initiative
#
# NEST is free software: you can redistribute it and/or modify
# it under the terms of the GNU General Public License as published by
# the Free Software Foundation, either version 2 of the License, or
# (at your option) any later version.
#
# NEST is distributed in the hope that it will be useful,
# but WITHOUT ANY WARRANTY; without even the implied warranty of
# MERCHANTABILITY or FITNESS FOR A PARTICULAR PURPOSE.  See the
# GNU General Public License for more details.
#
# You should have received a copy of the GNU General Public License
# along with NEST.  If not, see <http://www.gnu.org/licenses/>.

r"""
Tutorial on learning to generate sine waves with e-prop
-------------------------------------------------------

Training a regression model using supervised e-prop plasticity to generate sine waves

Description
~~~~~~~~~~~

This script demonstrates supervised learning of a regression task with a recurrent spiking neural network that
is equipped with the eligibility propagation (e-prop) plasticity mechanism by Bellec et al. [1]_ with
additional biological features described in [3]_.

This type of learning is demonstrated at the proof-of-concept task in [1]_. We based this script on their
TensorFlow script given in [2]_.

In this task, the network learns to generate an arbitrary N-dimensional temporal pattern. Here, the
network learns to reproduce with its overall spiking activity a one-dimensional, one-second-long target signal
which is a superposition of four sine waves of different amplitudes, phases, and periods.

.. image:: eprop_supervised_regression_sine-waves.png
   :width: 70 %
   :alt: Schematic of network architecture. Same as Figure 1 in the code.
   :align: center

Learning in the neural network model is achieved by optimizing the connection weights with e-prop plasticity.
This plasticity rule requires a specific network architecture depicted in Figure 1. The neural network model
consists of a recurrent network that receives frozen noise input from Poisson generators and projects onto one
readout neuron. The readout neuron compares the network signal :math:`y` with the teacher target signal
:math:`y*`, which it receives from a rate generator. In scenarios with multiple readout neurons, each individual
readout signal denoted as :math:`y_k` is compared with a corresponding target signal represented as
:math:`y_k^*`. The network's training error is assessed by employing a mean-squared error loss.

Details on the event-based NEST implementation of e-prop can be found in [3]_.

References
~~~~~~~~~~

.. [1] Bellec G, Scherr F, Subramoney F, Hajek E, Salaj D, Legenstein R, Maass W (2020). A solution to the
       learning dilemma for recurrent networks of spiking neurons. Nature Communications, 11:3625.
       https://doi.org/10.1038/s41467-020-17236-y

.. [2] https://github.com/IGITUGraz/eligibility_propagation/blob/master/Figure_3_and_S7_e_prop_tutorials/tutorial_pattern_generation.py

.. [3] Korcsak-Gorzo A, Stapmanns J, Espinoza Valverde JA, Plesser HE,
       Dahmen D, Bolten M, Van Albada SJ*, Diesmann M*. Event-based
       implementation of eligibility propagation (in preparation)

"""  # pylint: disable=line-too-long # noqa: E501

# %% ###########################################################################################################
# Import libraries
# ~~~~~~~~~~~~~~~~
# We begin by importing all libraries required for the simulation, analysis, and visualization.

import argparse

import matplotlib as mpl
import matplotlib.pyplot as plt
import nest
import numpy as np
from cycler import cycler
from IPython.display import Image
from toolbox import Tools

# %% ###########################################################################################################
# Schematic of network architecture
# ~~~~~~~~~~~~~~~~~~~~~~~~~~~~~~~~~
# This figure, identical to the one in the description, shows the required network architecture in the center,
# the input and output of the pattern generation task above, and lists of the required NEST device, neuron, and
# synapse models below. The connections that must be established are numbered 1 to 6.

try:
    Image(filename="./eprop_supervised_regression_sine-waves.png")
except Exception:
    pass

# %% ###########################################################################################################
# Setup
# ~~~~~

parser = argparse.ArgumentParser()

parser.add_argument("--apply_dales_law", type=str.lower, nargs="*", default=[])
parser.add_argument("--batch_size", type=int, default=1)
parser.add_argument("--c_reg", type=float, default=300.0)
parser.add_argument("--c_reg_delta", type=float, default=2.0)
parser.add_argument("--cutoff", type=int, default=100)
parser.add_argument("--eta", type=float, default=1e-4)
parser.add_argument("--kappa", type=float, default=0.97)
parser.add_argument("--kappa_reg", type=float, default=0.97)
parser.add_argument("--n_iter", type=int, default=5)
parser.add_argument("--nvp", type=int, default=1)
parser.add_argument("--prevent_weight_sign_change", type=str.lower, nargs="*", default=[])
parser.add_argument("--record_dynamics", action=argparse.BooleanOptionalAction, default=True)
parser.add_argument("--recordings_dir", type=str, default="./")
parser.add_argument("--seed", type=int, default=1)
parser.add_argument("--surrogate_gradient", type=str.lower, default="piecewise_linear")
parser.add_argument("--surrogate_gradient_beta", type=float, default=33.3)
parser.add_argument("--surrogate_gradient_gamma", type=float, default=10.0)
parser.add_argument("--neuron_model", type=str.lower, default="eprop_iaf")

args = parser.parse_args()

tools = Tools(parser)

# %% ###########################################################################################################
# Initialize random generator
# ...........................
# We seed the numpy random generator, which will generate random initial weights as well as random input and
# output.

rng_seed = args.seed  # numpy random seed
np.random.seed(rng_seed)  # fix numpy random seed

# %% ###########################################################################################################
# Define timing of task
# .....................
# The task's temporal structure is then defined, once as time steps and once as durations in milliseconds.
# Even though each sample is processed independently during training, we aggregate predictions and true
# labels across a group of samples during the evaluation phase. The number of samples in this group is
# determined by the `group_size` parameter. This data is then used to assess the neural network's
# performance metrics, such as average accuracy and mean error. Increasing the number of iterations enhances
# learning performance.

group_size = args.batch_size  # number of instances over which to evaluate the learning performance
n_iter = args.n_iter  # number of iterations, 2000 in reference [2]

steps = {
    "sequence": 1000,  # time steps of one full sequence
}

steps["learning_window"] = steps["sequence"]  # time steps of window with non-zero learning signals
steps["task"] = n_iter * group_size * steps["sequence"]  # time steps of task

steps.update(
    {
        "offset_gen": 1,  # offset since generator signals start from time step 1
        "delay_in_rec": 1,  # connection delay between input and recurrent neurons
        "extension_sim": 3,  # extra time step to close right-open simulation time interval in Simulate()
    }
)

steps["delays"] = steps["delay_in_rec"]  # time steps of delays

steps["total_offset"] = steps["offset_gen"] + steps["delays"]  # time steps of total offset

steps["sim"] = steps["task"] + steps["total_offset"] + steps["extension_sim"]  # time steps of simulation

duration = {"step": 1.0}  # ms, temporal resolution of the simulation

duration.update({key: value * duration["step"] for key, value in steps.items()})  # ms, durations

# %% ###########################################################################################################
# Set up simulation
# .................
# As last step of the setup, we reset the NEST kernel to remove all existing NEST simulation settings and
# objects and set some NEST kernel parameters.

params_setup = {
    "print_time": False,  # if True, print time progress bar during simulation, set False if run as code cell
    "resolution": duration["step"],
    "total_num_virtual_procs": args.nvp,  # number of virtual processes, set in case of distributed computing
    "overwrite_files": True,  # if True, overwrite existing files
    "data_path": f"{args.recordings_dir}",  # path to save data to
}

####################

nest.ResetKernel()
nest.set(**params_setup)

# %% ###########################################################################################################
# Create neurons
# ~~~~~~~~~~~~~~
# We proceed by creating a certain number of input, recurrent, and readout neurons and setting their parameters.
# Additionally, we already create an input spike generator and an output target rate generator, which we will
# configure later.

n_in = 100  # number of input neurons
n_rec = 100  # number of recurrent neurons
n_out = 1  # number of readout neurons

model_nrn_rec = args.neuron_model

params_nrn_out = {
    "C_m": 1.0,  # pF, membrane capacitance - takes effect only if neurons get current input (here not the case)
    "E_L": 0.0,  # mV, leak / resting membrane potential
    "eprop_isi_trace_cutoff": args.cutoff,  # cutoff of integration of eprop trace between spikes
    "I_e": 0.0,  # pA, external current input
    "tau_m": 30.0,  # ms, membrane time constant
    "V_m": 0.0,  # mV, initial value of the membrane voltage
}

params_nrn_rec = {
    "beta": args.surrogate_gradient_beta,  # width scaling of the pseudo-derivative
    "C_m": 1.0,
    "c_reg": args.c_reg / duration["sequence"],  # coefficient of firing rate regularization
    "E_L": 0.0,
    "eprop_isi_trace_cutoff": args.cutoff,
    "f_target": 10.0,  # spikes/s, target firing rate for firing rate regularization
    "gamma": args.surrogate_gradient_gamma,  # height scaling of the pseudo-derivative
    "I_e": 0.0,
<<<<<<< HEAD
    "kappa": args.kappa,  # low-pass filter of the eligibility trace
    "kappa_reg": args.kappa_reg,  # low-pass filter of the firing rate for regularization
    "regular_spike_arrival": False,
    "surrogate_gradient_function": args.surrogate_gradient,  # surrogate gradient / pseudo-derivative function
=======
    "kappa": 0.97,  # low-pass filter of the eligibility trace
    "kappa_reg": 0.97,  # low-pass filter of the firing rate for regularization
    "surrogate_gradient_function": "piecewise_linear",  # surrogate gradient / pseudo-derivative function
>>>>>>> f6929d99
    "t_ref": 0.0,  # ms, duration of refractory period
    "tau_m": 30.0,
    "V_m": 0.0,
    "V_th": 0.03,  # mV, spike threshold membrane voltage
}

<<<<<<< HEAD
if model_nrn_rec == "eprop_iaf_adapt":
    params_nrn_rec["adapt_beta"] = 0.0  # adaptation scaling

if model_nrn_rec == "eprop_iaf_psc_delta":
    del params_nrn_rec["regular_spike_arrival"]
    params_nrn_rec["V_reset"] = -0.5  # mV, reset membrane voltage
    params_nrn_rec["c_reg"] = args.c_reg_delta / duration["sequence"]
=======
scale_factor = 1.0 - params_nrn_rec["kappa"]  # factor for rescaling due to removal of irregular spike arrival

if model_nrn_rec in ["eprop_iaf_psc_delta", "eprop_iaf_psc_delta_adapt"]:
    params_nrn_rec["V_reset"] = -0.5  # mV, reset membrane voltage
    params_nrn_rec["c_reg"] = 2.0 / duration["sequence"] / scale_factor**2
>>>>>>> f6929d99
    params_nrn_rec["V_th"] = 0.5

####################

# Intermediate parrot neurons required between input spike generators and recurrent neurons,
# since devices cannot establish plastic synapses for technical reasons

gen_spk_in = nest.Create("spike_generator", n_in)
nrns_in = nest.Create("parrot_neuron", n_in)

nrns_rec = nest.Create(model_nrn_rec, n_rec, params_nrn_rec)
nrns_out = nest.Create("eprop_readout", n_out, params_nrn_out)
gen_rate_target = nest.Create("step_rate_generator", n_out)
gen_learning_window = nest.Create("step_rate_generator")

# %% ###########################################################################################################
# Create recorders
# ~~~~~~~~~~~~~~~~
# We also create recorders, which, while not required for the training, will allow us to track various dynamic
# variables of the neurons, spikes, and changes in synaptic weights. To save computing time and memory, the
# recorders, the recorded variables, neurons, and synapses can be limited to the ones relevant to the
# experiment, and the recording interval can be increased (see the documentation on the specific recorders). By
# default, recordings are stored in memory but can also be written to file.

n_record = 1  # number of neurons to record dynamic variables from - this script requires n_record >= 1
n_record_w = 5  # number of senders and targets to record weights from - this script requires n_record_w >=1

if n_record == 0 or n_record_w == 0:
    raise ValueError("n_record and n_record_w >= 1 required")

params_mm_rec = {
    "interval": duration["step"],  # interval between two recorded time points
    "record_from": ["V_m", "surrogate_gradient", "learning_signal"],  # dynamic variables to record
    "start": duration["offset_gen"] + duration["delay_in_rec"],  # start time of recording
    "stop": duration["offset_gen"] + duration["delay_in_rec"] + duration["task"],  # stop time of recording
    "label": "multimeter_rec",
}

params_mm_out = {
    "interval": duration["step"],
    "record_from": ["V_m", "readout_signal", "target_signal", "error_signal"],
    "start": duration["total_offset"],
    "stop": duration["total_offset"] + duration["task"],
    "label": "multimeter_out",
}

params_wr = {
    "senders": nrns_in[:n_record_w] + nrns_rec[:n_record_w],  # limit senders to subsample weights to record
    "targets": nrns_rec[:n_record_w] + nrns_out,  # limit targets to subsample weights to record from
    "start": duration["total_offset"],
    "stop": duration["total_offset"] + duration["task"],
    "label": "weight_recorder",
}

params_sr_in = {
    "start": duration["offset_gen"],
    "stop": duration["total_offset"] + duration["task"],
    "label": "spike_recorder_in",
}

params_sr_rec = {
    "start": duration["offset_gen"],
    "stop": duration["total_offset"] + duration["task"],
    "label": "spike_recorder_rec",
}

for params in [params_mm_rec, params_mm_out, params_wr, params_sr_in, params_sr_rec]:
    params.update({"record_to": "ascii", "precision": 16})

####################

mm_out = nest.Create("multimeter", params_mm_out)
if args.record_dynamics:
    mm_rec = nest.Create("multimeter", params_mm_rec)
    sr_in = nest.Create("spike_recorder", params_sr_in)
    sr_rec = nest.Create("spike_recorder", params_sr_rec)
    wr = nest.Create("weight_recorder", params_wr)

nrns_rec_record = nrns_rec[:n_record]

# %% ###########################################################################################################
# Create connections
# ~~~~~~~~~~~~~~~~~~
# Now, we define the connectivity and set up the synaptic parameters, with the synaptic weights drawn from
# normal distributions. After these preparations, we establish the enumerated connections of the core network,
# as well as additional connections to the recorders.

params_conn_all_to_all = {"rule": "all_to_all", "allow_autapses": False}
params_conn_one_to_one = {"rule": "one_to_one"}

dtype_weights = np.float32  # data type of weights - for reproducing TF results set to np.float32
weights_in_rec = np.array(np.random.randn(n_in, n_rec).T / np.sqrt(n_in), dtype=dtype_weights)
weights_rec_rec = np.array(np.random.randn(n_rec, n_rec).T / np.sqrt(n_rec), dtype=dtype_weights)
np.fill_diagonal(weights_rec_rec, 0.0)  # since no autapses set corresponding weights to zero
weights_rec_out = np.array(np.random.randn(n_rec, n_out).T / np.sqrt(n_rec), dtype=dtype_weights) * scale_factor
weights_out_rec = np.array(np.random.randn(n_rec, n_out) / np.sqrt(n_rec), dtype=dtype_weights)

if model_nrn_rec == "eprop_iaf":
    weights_in_rec *= scale_factor
    weights_rec_rec *= scale_factor
    weights_out_rec *= scale_factor
elif model_nrn_rec in ["eprop_iaf_psc_delta", "eprop_iaf_psc_delta_adapt"]:
    weights_out_rec /= scale_factor

params_common_syn_eprop = {
    "optimizer": {
        "type": "gradient_descent",  # algorithm to optimize the weights
        "batch_size": 1,
<<<<<<< HEAD
        "eta": args.eta,  # learning rate
=======
        "eta": 1e-4 * scale_factor**2,  # learning rate
>>>>>>> f6929d99
        "optimize_each_step": False,  # call optimizer every time step (True) or once per spike (False); both
        # yield same results for gradient descent, False offers speed-up
        "Wmin": -100.0,  # pA, minimal limit of the synaptic weights
        "Wmax": 100.0,  # pA, maximal limit of the synaptic weights
    },
}

if args.record_dynamics:
    params_common_syn_eprop["weight_recorder"] = wr

params_syn_base = {
    "synapse_model": "eprop_synapse",
    "delay": duration["step"],  # ms, dendritic delay
}

params_syn_in = params_syn_base.copy()
params_syn_in["weight"] = weights_in_rec  # pA, initial values for the synaptic weights

params_syn_rec = params_syn_base.copy()
params_syn_rec["weight"] = weights_rec_rec

params_syn_out = params_syn_base.copy()
params_syn_out["weight"] = weights_rec_out

params_syn_feedback = {
    "synapse_model": "eprop_learning_signal_connection",
    "delay": duration["step"],
    "weight": weights_out_rec,
}

params_syn_learning_window = {
    "synapse_model": "rate_connection_delayed",
    "delay": duration["step"],
    "receptor_type": 1,  # receptor type over which readout neuron receives learning window signal
}

params_syn_rate_target = {
    "synapse_model": "rate_connection_delayed",
    "delay": duration["step"],
    "receptor_type": 2,  # receptor type over which readout neuron receives target signal
}

params_syn_static = {
    "synapse_model": "static_synapse",
    "delay": duration["step"],
}

####################

nest.SetDefaults("eprop_synapse", params_common_syn_eprop)

nest.Connect(gen_spk_in, nrns_in, params_conn_one_to_one, params_syn_static)  # connection 1
nest.Connect(nrns_in, nrns_rec, params_conn_all_to_all, params_syn_in)  # connection 2
nest.Connect(nrns_rec, nrns_rec, params_conn_all_to_all, params_syn_rec)  # connection 3
nest.Connect(nrns_rec, nrns_out, params_conn_all_to_all, params_syn_out)  # connection 4
nest.Connect(nrns_out, nrns_rec, params_conn_all_to_all, params_syn_feedback)  # connection 5
nest.Connect(gen_rate_target, nrns_out, params_conn_one_to_one, params_syn_rate_target)  # connection 6
nest.Connect(gen_learning_window, nrns_out, params_conn_all_to_all, params_syn_learning_window)  # connection 7

if args.record_dynamics:
    nest.Connect(nrns_in, sr_in, params_conn_all_to_all, params_syn_static)
    nest.Connect(nrns_rec, sr_rec, params_conn_all_to_all, params_syn_static)

    nest.Connect(mm_rec, nrns_rec_record, params_conn_all_to_all, params_syn_static)
nest.Connect(mm_out, nrns_out, params_conn_all_to_all, params_syn_static)

tools.constrain_weights(
    nrns_in,
    nrns_rec,
    nrns_out,
    weights_in_rec,
    weights_rec_rec,
    weights_rec_out,
    params_syn_base,
    params_common_syn_eprop,
)

# %% ###########################################################################################################
# Create input
# ~~~~~~~~~~~~
# We generate some frozen Poisson spike noise of a fixed rate that is repeated in each iteration and feed these
# spike times to the previously created input spike generator. The network will use these spike times as a
# temporal backbone for encoding the target signal into its recurrent spiking activity.

input_spike_prob = 0.05  # spike probability of frozen input noise
dtype_in_spks = np.float32  # data type of input spikes - for reproducing TF results set to np.float32

input_spike_bools = (np.random.rand(steps["sequence"], n_in) < input_spike_prob).swapaxes(0, 1)

sequence_starts = np.arange(0.0, duration["task"], duration["sequence"]) + duration["offset_gen"]
params_gen_spk_in = []
for input_spike_bool in input_spike_bools:
    input_spike_times = np.arange(0.0, duration["sequence"], duration["step"])[input_spike_bool]
    input_spike_times_all = [input_spike_times + start for start in sequence_starts]
    params_gen_spk_in.append({"spike_times": np.hstack(input_spike_times_all).astype(dtype_in_spks)})

####################

nest.SetStatus(gen_spk_in, params_gen_spk_in)

# %% ###########################################################################################################
# Create output
# ~~~~~~~~~~~~~
# Then, as a superposition of four sine waves with various durations, amplitudes, and phases, we construct a
# one-second target signal. This signal, like the input, is repeated for all iterations and fed into the rate
# generator that was previously created.


def generate_superimposed_sines(steps_sequence, periods):
    n_sines = len(periods)

    amplitudes = np.random.uniform(low=0.5, high=2.0, size=n_sines)
    phases = np.random.uniform(low=0.0, high=2.0 * np.pi, size=n_sines)

    sines = [
        A * np.sin(np.linspace(phi, phi + 2.0 * np.pi * (steps_sequence // T), steps_sequence))
        for A, phi, T in zip(amplitudes, phases, periods)
    ]

    superposition = sum(sines)
    superposition -= superposition[0]
    superposition /= max(np.abs(superposition).max(), 1e-6)
    return superposition


target_signal = generate_superimposed_sines(steps["sequence"], [1000, 500, 333, 200])  # periods in steps

params_gen_rate_target = {
    "amplitude_times": np.arange(0.0, duration["task"], duration["step"]) + duration["total_offset"],
    "amplitude_values": np.tile(target_signal, n_iter * group_size),
}

####################

nest.SetStatus(gen_rate_target, params_gen_rate_target)

# %% ###########################################################################################################
# Create learning window
# ~~~~~~~~~~~~~~~~~~~~~~
# Custom learning windows, in which the network learns, can be defined with an additional signal. The error
# signal is internally multiplied with this learning window signal. Passing a learning window signal of value 1
# opens the learning window while passing a value of 0 closes it.

params_gen_learning_window = {
    "amplitude_times": [duration["total_offset"]],
    "amplitude_values": [1.0],
}

####################

nest.SetStatus(gen_learning_window, params_gen_learning_window)

# %% ###########################################################################################################
# Force final update
# ~~~~~~~~~~~~~~~~~~
# Synapses only get active, that is, the correct weight update calculated and applied, when they transmit a
# spike. To still be able to read out the correct weights at the end of the simulation, we force spiking of the
# presynaptic neuron and thus an update of all synapses, including those that have not transmitted a spike in
# the last update interval, by sending a strong spike to all neurons that form the presynaptic side of an eprop
# synapse. This step is required purely for technical reasons.

gen_spk_final_update = nest.Create("spike_generator", 1, {"spike_times": [duration["task"] + duration["delays"]]})

nest.Connect(gen_spk_final_update, nrns_in + nrns_rec, "all_to_all", {"weight": 1000.0})

# %% ###########################################################################################################
# Read out pre-training weights
# ~~~~~~~~~~~~~~~~~~~~~~~~~~~~~~
# Before we begin training, we read out the initial weight matrices so that we can eventually compare them to
# the optimized weights.


def get_weights(pop_pre, pop_post):
    conns = nest.GetConnections(pop_pre, pop_post).get(["source", "target", "weight"])
    conns["senders"] = np.array(conns["source"]) - np.min(conns["source"])
    conns["targets"] = np.array(conns["target"]) - np.min(conns["target"])

    conns["weight_matrix"] = np.zeros((len(pop_post), len(pop_pre)))
    conns["weight_matrix"][conns["targets"], conns["senders"]] = conns["weight"]
    return conns


if args.record_dynamics:
    weights_pre_train = {
        "in_rec": get_weights(nrns_in, nrns_rec),
        "rec_rec": get_weights(nrns_rec, nrns_rec),
        "rec_out": get_weights(nrns_rec, nrns_out),
    }

# %% ###########################################################################################################
# Simulate
# ~~~~~~~~
# We train the network by simulating for a set simulation time, determined by the number of iterations and the
# batch size and the length of one sequence.

nest.Simulate(duration["sim"])

# %% ###########################################################################################################
# Read out post-training weights
# ~~~~~~~~~~~~~~~~~~~~~~~~~~~~~~
# After the training, we can read out the optimized final weights.

if args.record_dynamics:
    weights_post_train = {
        "in_rec": get_weights(nrns_in, nrns_rec),
        "rec_rec": get_weights(nrns_rec, nrns_rec),
        "rec_out": get_weights(nrns_rec, nrns_out),
    }

# %% ###########################################################################################################
# Read out recorders
# ~~~~~~~~~~~~~~~~~~
# We can also retrieve the recorded history of the dynamic variables and weights, as well as detected spikes.

if args.record_dynamics:
    tools.save_weights_snapshots(weights_pre_train, weights_post_train)
tools.process_recordings(duration, nrns_in, nrns_rec, nrns_out)
tools.process_timing(nest.GetKernelStatus())

events_mm_out = tools.get_events("multimeter_out")

if args.record_dynamics:
    events_mm_rec = tools.get_events("multimeter_rec")
    events_sr_in = tools.get_events("spike_recorder_in")
    events_sr_rec = tools.get_events("spike_recorder_rec")
    events_wr = tools.get_events("weight_recorder")

# %% ###########################################################################################################
# Evaluate training error
# ~~~~~~~~~~~~~~~~~~~~~~~
# We evaluate the network's training error by calculating a loss - in this case, the mean squared error between
# the integrated recurrent network activity and the target rate.

readout_signal = events_mm_out["readout_signal"]
target_signal = events_mm_out["target_signal"]
senders = events_mm_out["senders"]

readout_signal = np.array([readout_signal[senders == i] for i in set(senders)])
target_signal = np.array([target_signal[senders == i] for i in set(senders)])

readout_signal = readout_signal.reshape((n_out, n_iter, group_size, steps["sequence"]))
target_signal = target_signal.reshape((n_out, n_iter, group_size, steps["sequence"]))

loss = 0.5 * np.mean(np.sum((readout_signal - target_signal) ** 2, axis=3), axis=(0, 2))

tools.save_performance({"loss": loss})
tools.verify()

# %% ###########################################################################################################
# Plot results
# ~~~~~~~~~~~~
# Then, we plot a series of plots.

do_plotting = False  # if True, plot the results

if not do_plotting:
    exit()

colors = {
    "blue": "#2854c5ff",
    "red": "#e04b40ff",
    "white": "#ffffffff",
}

plt.rcParams.update(
    {
        "axes.spines.right": False,
        "axes.spines.top": False,
        "axes.prop_cycle": cycler(color=[colors["blue"], colors["red"]]),
    }
)

# %% ###########################################################################################################
# Plot training error
# ...................
# We begin with a plot visualizing the training error of the network: the loss plotted against the iterations.

fig, ax = plt.subplots()
fig.suptitle("Training error")

ax.plot(range(1, n_iter + 1), loss)
ax.set_ylabel(r"$E = \frac{1}{2} \sum_{t,k} \left( y_k^t -y_k^{*,t}\right)^2$")
ax.set_xlabel("training iteration")
ax.set_xlim(1, n_iter)
ax.xaxis.get_major_locator().set_params(integer=True)

fig.tight_layout()

# %% ###########################################################################################################
# Plot spikes and dynamic variables
# .................................
# This plotting routine shows how to plot all of the recorded dynamic variables and spikes across time. We take
# one snapshot in the first iteration and one snapshot at the end.


def plot_recordable(ax, events, recordable, ylabel, xlims):
    for sender in set(events["senders"]):
        idc_sender = events["senders"] == sender
        idc_times = (events["times"][idc_sender] > xlims[0]) & (events["times"][idc_sender] < xlims[1])
        ax.plot(events["times"][idc_sender][idc_times], events[recordable][idc_sender][idc_times], lw=0.5)
    ax.set_ylabel(ylabel)
    margin = np.abs(np.max(events[recordable]) - np.min(events[recordable])) * 0.1
    ax.set_ylim(np.min(events[recordable]) - margin, np.max(events[recordable]) + margin)


def plot_spikes(ax, events, ylabel, xlims):
    idc_times = (events["times"] > xlims[0]) & (events["times"] < xlims[1])
    senders_subset = events["senders"][idc_times]
    times_subset = events["times"][idc_times]

    ax.scatter(times_subset, senders_subset, s=0.1)
    ax.set_ylabel(ylabel)
    margin = np.abs(np.max(senders_subset) - np.min(senders_subset)) * 0.1
    ax.set_ylim(np.min(senders_subset) - margin, np.max(senders_subset) + margin)


for title, xlims in zip(
    ["Dynamic variables before training", "Dynamic variables after training"],
    [(0, steps["sequence"]), (steps["task"] - steps["sequence"], steps["task"])],
):
    fig, axs = plt.subplots(9, 1, sharex=True, figsize=(6, 8), gridspec_kw={"hspace": 0.4, "left": 0.2})
    fig.suptitle(title)

    plot_spikes(axs[0], events_sr_in, r"$z_i$" + "\n", xlims)
    plot_spikes(axs[1], events_sr_rec, r"$z_j$" + "\n", xlims)

    plot_recordable(axs[2], events_mm_rec, "V_m", r"$v_j$" + "\n(mV)", xlims)
    plot_recordable(axs[3], events_mm_rec, "surrogate_gradient", r"$\psi_j$" + "\n", xlims)
    plot_recordable(axs[4], events_mm_rec, "learning_signal", r"$L_j$" + "\n(pA)", xlims)

    plot_recordable(axs[5], events_mm_out, "V_m", r"$v_k$" + "\n(mV)", xlims)
    plot_recordable(axs[6], events_mm_out, "target_signal", r"$y^*_k$" + "\n", xlims)
    plot_recordable(axs[7], events_mm_out, "readout_signal", r"$y_k$" + "\n", xlims)
    plot_recordable(axs[8], events_mm_out, "error_signal", r"$y_k-y^*_k$" + "\n", xlims)

    axs[-1].set_xlabel(r"$t$ (ms)")
    axs[-1].set_xlim(*xlims)

    fig.align_ylabels()

# %% ###########################################################################################################
# Plot weight time courses
# ........................
# Similarly, we can plot the weight histories. Note that the weight recorder, attached to the synapses, works
# differently than the other recorders. Since synapses only get activated when they transmit a spike, the weight
# recorder only records the weight in those moments. That is why the first weight registrations do not start in
# the first time step and we add the initial weights manually.


def plot_weight_time_course(ax, events, nrns_weight_record, label, ylabel):
    sender_label, target_label = label.split("_")
    nrns_senders = nrns_weight_record[sender_label]
    nrns_targets = nrns_weight_record[target_label]
    for sender in nrns_senders.tolist():
        for target in nrns_targets.tolist():
            idc_syn = (events["senders"] == sender) & (events["targets"] == target)
            idc_syn_pre = (weights_pre_train[label]["source"] == sender) & (
                weights_pre_train[label]["target"] == target
            )

            times = [0.0] + events["times"][idc_syn].tolist()
            weights = [weights_pre_train[label]["weight"][idc_syn_pre]] + events["weights"][idc_syn].tolist()

            ax.step(times, weights, c=colors["blue"])
        ax.set_ylabel(ylabel)
        ax.set_ylim(-0.6, 0.6)


fig, axs = plt.subplots(3, 1, sharex=True, figsize=(3, 4))
fig.suptitle("Weight time courses")

nrns_weight_record = {
    "in": nrns_in[:n_record_w],
    "rec": nrns_rec[:n_record_w],
    "out": nrns_out,
}

plot_weight_time_course(axs[0], events_wr, nrns_weight_record, "in_rec", r"$W_\text{in}$ (pA)")
plot_weight_time_course(axs[1], events_wr, nrns_weight_record, "rec_rec", r"$W_\text{rec}$ (pA)")
plot_weight_time_course(axs[2], events_wr, nrns_weight_record, "rec_out", r"$W_\text{out}$ (pA)")

axs[-1].set_xlabel(r"$t$ (ms)")
axs[-1].set_xlim(0, steps["task"])

fig.align_ylabels()
fig.tight_layout()

# %% ###########################################################################################################
# Plot weight matrices
# ....................
# If one is not interested in the time course of the weights, it is possible to read out only the initial and
# final weights, which requires less computing time and memory than the weight recorder approach. Here, we plot
# the corresponding weight matrices before and after the optimization.

cmap = mpl.colors.LinearSegmentedColormap.from_list(
    "cmap", ((0.0, colors["blue"]), (0.5, colors["white"]), (1.0, colors["red"]))
)

fig, axs = plt.subplots(3, 2, sharex="col", sharey="row")
fig.suptitle("Weight matrices")

all_w_extrema = []

for k in weights_pre_train.keys():
    w_pre = weights_pre_train[k]["weight"]
    w_post = weights_post_train[k]["weight"]
    all_w_extrema.append([np.min(w_pre), np.max(w_pre), np.min(w_post), np.max(w_post)])

args = {"cmap": cmap, "vmin": np.min(all_w_extrema), "vmax": np.max(all_w_extrema)}

for i, weights in zip([0, 1], [weights_pre_train, weights_post_train]):
    axs[0, i].pcolormesh(weights["in_rec"]["weight_matrix"].T, **args)
    axs[1, i].pcolormesh(weights["rec_rec"]["weight_matrix"], **args)
    cmesh = axs[2, i].pcolormesh(weights["rec_out"]["weight_matrix"], **args)

    axs[2, i].set_xlabel("recurrent\nneurons")

axs[0, 0].set_ylabel("input\nneurons")
axs[1, 0].set_ylabel("recurrent\nneurons")
axs[2, 0].set_ylabel("readout\nneurons")
fig.align_ylabels(axs[:, 0])

axs[0, 0].text(0.5, 1.1, "before training", transform=axs[0, 0].transAxes, ha="center")
axs[0, 1].text(0.5, 1.1, "after training", transform=axs[0, 1].transAxes, ha="center")

axs[2, 0].yaxis.get_major_locator().set_params(integer=True)

cbar = plt.colorbar(cmesh, cax=axs[1, 1].inset_axes([1.1, 0.2, 0.05, 0.8]), label="weight (pA)")

fig.tight_layout()

plt.show()<|MERGE_RESOLUTION|>--- conflicted
+++ resolved
@@ -222,37 +222,23 @@
     "f_target": 10.0,  # spikes/s, target firing rate for firing rate regularization
     "gamma": args.surrogate_gradient_gamma,  # height scaling of the pseudo-derivative
     "I_e": 0.0,
-<<<<<<< HEAD
     "kappa": args.kappa,  # low-pass filter of the eligibility trace
     "kappa_reg": args.kappa_reg,  # low-pass filter of the firing rate for regularization
-    "regular_spike_arrival": False,
     "surrogate_gradient_function": args.surrogate_gradient,  # surrogate gradient / pseudo-derivative function
-=======
-    "kappa": 0.97,  # low-pass filter of the eligibility trace
-    "kappa_reg": 0.97,  # low-pass filter of the firing rate for regularization
-    "surrogate_gradient_function": "piecewise_linear",  # surrogate gradient / pseudo-derivative function
->>>>>>> f6929d99
     "t_ref": 0.0,  # ms, duration of refractory period
     "tau_m": 30.0,
     "V_m": 0.0,
     "V_th": 0.03,  # mV, spike threshold membrane voltage
 }
 
-<<<<<<< HEAD
+scale_factor = 1.0 - params_nrn_rec["kappa"]  # factor for rescaling due to removal of irregular spike arrival
+
 if model_nrn_rec == "eprop_iaf_adapt":
     params_nrn_rec["adapt_beta"] = 0.0  # adaptation scaling
 
-if model_nrn_rec == "eprop_iaf_psc_delta":
-    del params_nrn_rec["regular_spike_arrival"]
-    params_nrn_rec["V_reset"] = -0.5  # mV, reset membrane voltage
-    params_nrn_rec["c_reg"] = args.c_reg_delta / duration["sequence"]
-=======
-scale_factor = 1.0 - params_nrn_rec["kappa"]  # factor for rescaling due to removal of irregular spike arrival
-
 if model_nrn_rec in ["eprop_iaf_psc_delta", "eprop_iaf_psc_delta_adapt"]:
     params_nrn_rec["V_reset"] = -0.5  # mV, reset membrane voltage
-    params_nrn_rec["c_reg"] = 2.0 / duration["sequence"] / scale_factor**2
->>>>>>> f6929d99
+    params_nrn_rec["c_reg"] = args.c_reg_delta / duration["sequence"] / scale_factor**2
     params_nrn_rec["V_th"] = 0.5
 
 ####################
@@ -361,11 +347,7 @@
     "optimizer": {
         "type": "gradient_descent",  # algorithm to optimize the weights
         "batch_size": 1,
-<<<<<<< HEAD
-        "eta": args.eta,  # learning rate
-=======
-        "eta": 1e-4 * scale_factor**2,  # learning rate
->>>>>>> f6929d99
+        "eta": args.eta * scale_factor**2,  # learning rate
         "optimize_each_step": False,  # call optimizer every time step (True) or once per spike (False); both
         # yield same results for gradient descent, False offers speed-up
         "Wmin": -100.0,  # pA, minimal limit of the synaptic weights
