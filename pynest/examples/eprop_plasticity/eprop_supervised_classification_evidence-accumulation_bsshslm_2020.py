# -*- coding: utf-8 -*-
#
# eprop_supervised_classification_evidence-accumulation_bsshslm_2020.py
#
# This file is part of NEST.
#
# Copyright (C) 2004 The NEST Initiative
#
# NEST is free software: you can redistribute it and/or modify
# it under the terms of the GNU General Public License as published by
# the Free Software Foundation, either version 2 of the License, or
# (at your option) any later version.
#
# NEST is distributed in the hope that it will be useful,
# but WITHOUT ANY WARRANTY; without even the implied warranty of
# MERCHANTABILITY or FITNESS FOR A PARTICULAR PURPOSE.  See the
# GNU General Public License for more details.
#
# You should have received a copy of the GNU General Public License
# along with NEST.  If not, see <http://www.gnu.org/licenses/>.

r"""
Tutorial on learning to accumulate evidence with e-prop after Bellec et al. (2020)
----------------------------------------------------------------------------------

Training a classification model using supervised e-prop plasticity to accumulate evidence.

Description
~~~~~~~~~~~

This script demonstrates supervised learning of a classification task with the eligibility propagation (e-prop)
plasticity mechanism by Bellec et al. [1]_.

This type of learning is demonstrated at the proof-of-concept task in [1]_. We based this script on their
TensorFlow script given in [2]_.

The task, a so-called evidence accumulation task, is inspired by behavioral tasks, where a lab animal (e.g., a
mouse) runs along a track, gets cues on the left and right, and has to decide at the end of the track between
taking a left and a right turn of which one is correct. After a number of iterations, the animal is able to
infer the underlying rationale of the task. Here, the solution is to turn to the side in which more cues were
presented.

.. image:: eprop_supervised_classification_evidence-accumulation_bsshslm_2020.png
   :width: 70 %
   :alt: Schematic of network architecture. Same as Figure 1 in the code.
   :align: center

Learning in the neural network model is achieved by optimizing the connection weights with e-prop plasticity.
This plasticity rule requires a specific network architecture depicted in Figure 1. The neural network model
consists of a recurrent network that receives input from Poisson generators and projects onto two readout
neurons - one for the left and one for the right turn at the end. The input neuron population consists of four
groups: one group providing background noise of a specific rate for some base activity throughout the
experiment, one group providing the input spikes of the left cues and one group providing them for the right
cues, and a last group defining the recall window, in which the network has to decide. The readout neuron
compares the network signal :math:`\pi_k` with the teacher target signal :math:`\pi_k^*`, which it receives from
a rate generator. Since the decision is at the end and all the cues are relevant, the network has to keep the
cues in memory. Additional adaptive neurons in the network enable this memory. The network's training error is
assessed by employing a cross-entropy error loss.

Details on the event-based NEST implementation of e-prop can be found in [3]_.

References
~~~~~~~~~~

.. [1] Bellec G, Scherr F, Subramoney F, Hajek E, Salaj D, Legenstein R, Maass W (2020). A solution to the
       learning dilemma for recurrent networks of spiking neurons. Nature Communications, 11:3625.
       https://doi.org/10.1038/s41467-020-17236-y

.. [2] https://github.com/IGITUGraz/eligibility_propagation/blob/master/Figure_3_and_S7_e_prop_tutorials/tutorial_evidence_accumulation_with_alif.py

.. [3] Korcsak-Gorzo A, Stapmanns J, Espinoza Valverde JA, Plesser HE,
       Dahmen D, Bolten M, Van Albada SJ*, Diesmann M*. Event-based
       implementation of eligibility propagation (in preparation)

"""  # pylint: disable=line-too-long # noqa: E501

# %% ###########################################################################################################
# Import libraries
# ~~~~~~~~~~~~~~~~
# We begin by importing all libraries required for the simulation, analysis, and visualization.

import argparse

import matplotlib as mpl
import matplotlib.pyplot as plt
import nest
import numpy as np
from cycler import cycler
from IPython.display import Image
from toolbox import Tools

# %% ###########################################################################################################
# Schematic of network architecture
# ~~~~~~~~~~~~~~~~~~~~~~~~~~~~~~~~~
# This figure, identical to the one in the description, shows the required network architecture in the center,
# the input and output of the classification task above, and lists of the required NEST device, neuron, and
# synapse models below. The connections that must be established are numbered 1 to 7.

try:
    Image(filename="./eprop_supervised_classification_evidence-accumulation_bsshslm_2020.png")
except Exception:
    pass

# %% ###########################################################################################################
# Setup
# ~~~~~

parser = argparse.ArgumentParser()

parser.add_argument("--apply_dales_law", type=str.lower, nargs="*", default=[])
parser.add_argument("--average_gradient", type=bool, default=True)
parser.add_argument("--batch_size", type=int, default=1)
parser.add_argument("--c_reg", type=float, default=300.0)
parser.add_argument("--eta", type=float, default=5e-3)
parser.add_argument("--loss", type=str, default="cross_entropy")
parser.add_argument("--n_iter", type=int, default=5)
parser.add_argument("--nvp", type=int, default=1)
parser.add_argument("--prevent_weight_sign_change", type=str.lower, nargs="*", default=[])
parser.add_argument("--record_dynamics", action=argparse.BooleanOptionalAction, default=True)
parser.add_argument("--recordings_dir", type=str, default="./")
parser.add_argument("--reset_neurons", action=argparse.BooleanOptionalAction, default=True)
parser.add_argument("--seed", type=int, default=1)
parser.add_argument("--surrogate_gradient", type=str.lower, default="piecewise_linear")
parser.add_argument("--surrogate_gradient_beta", type=float, default=1.0)
parser.add_argument("--surrogate_gradient_gamma", type=float, default=0.3)
parser.add_argument("--do_early_stopping", action=argparse.BooleanOptionalAction, default=False)

args = parser.parse_args()

tools = Tools(parser)

# %% ###########################################################################################################
# Initialize random generator
# ...........................
# We seed the numpy random generator, which will generate random initial weights as well as random input and
# output.

rng_seed = args.seed  # numpy random seed
np.random.seed(rng_seed)  # fix numpy random seed

# %% ###########################################################################################################
# Define timing of task
# .....................
# The task's temporal structure is then defined, once as time steps and once as durations in milliseconds.
# Using a batch size larger than one aids the network in generalization, facilitating the solution to this task.
# The original number of iterations requires distributed computing. Increasing the number of iterations
# enhances learning performance up to the point where overfitting occurs. If early stopping is enabled, the
# classification error is tested in regular intervals and the training stopped as soon as the error selected as
# stop criterion is reached. After training, the performance can be tested over a number of test iterations.

<<<<<<< HEAD
batch_size = args.batch_size  # batch size, 64 in reference [2], 32 in the README to reference [2]
n_iter = args.n_iter  # number of iterations, 2000 in reference [2]
=======
batch_size = 32  # batch size, 64 in reference [2], 32 in the README to reference [2]
n_iter_train = 50  # number of training iterations, 2000 in reference [2]
n_iter_test = 4  # number of iterations for final test
do_early_stopping = True  # if True, stop training as soon as stop criterion fulfilled
n_iter_validate_every = 10  # number of training iterations before validation
n_iter_early_stop = 8  # number of iterations to average over to evaluate early stopping condition
stop_crit = 0.07  # error value corresponding to stop criterion for early stopping
>>>>>>> abdb0c73

input = {
    "n_symbols": 4,  # number of input populations, e.g. 4 = left, right, recall, noise
    "n_cues": 7,  # number of cues given before decision
    "prob_group": 0.3,  # probability with which one input group is present
    "spike_prob": 0.04,  # spike probability of frozen input noise
}

<<<<<<< HEAD
do_early_stopping = args.do_early_stopping  # if True, stop training as soon as stop criterion fulfilled
n_validate_every = 10  # number of training iterations before validation
n_early_stop = 8  # number of iterations to average over to evaluate early stopping condition
stop_crit = 0.07  # error value corresponding to stop criterion for early stopping

n_test = 4  # number of iterations for final test

n_val = np.ceil(n_iter / n_validate_every)
n_iter_max = int(n_iter + n_val + (n_val - 1) * (n_early_stop + 1) + n_test)

=======
>>>>>>> abdb0c73
steps = {
    "cue": 100,  # time steps in one cue presentation
    "spacing": 50,  # time steps of break between two cues
    "bg_noise": 1050,  # time steps of background noise
    "recall": 150,  # time steps of recall
}

steps["cues"] = input["n_cues"] * (steps["cue"] + steps["spacing"])  # time steps of all cues
steps["sequence"] = steps["cues"] + steps["bg_noise"] + steps["recall"]  # time steps of one full sequence
steps["learning_window"] = steps["recall"]  # time steps of window with non-zero learning signals

steps.update(
    {
        "offset_gen": 1,  # offset since generator signals start from time step 1
        "delay_in_rec": 1,  # connection delay between input and recurrent neurons
        "delay_rec_out": 1,  # connection delay between recurrent and output neurons
        "delay_out_norm": 1,  # connection delay between output neurons for normalization
        "extension_sim": 1,  # extra time step to close right-open simulation time interval in Simulate()
        "final_update": 3,  # extra time steps to update all synapses at the end of task
    }
)

steps["delays"] = steps["delay_in_rec"] + steps["delay_rec_out"] + steps["delay_out_norm"]  # time steps of delays

steps["total_offset"] = steps["offset_gen"] + steps["delays"]  # time steps of total offset

duration = {"step": 1.0}  # ms, temporal resolution of the simulation

duration.update({key: value * duration["step"] for key, value in steps.items()})  # ms, durations

# %% ###########################################################################################################
# Set up simulation
# .................
# As last step of the setup, we reset the NEST kernel to remove all existing NEST simulation settings and
# objects and set some NEST kernel parameters, some of which are e-prop-related.

params_setup = {
    "eprop_learning_window": duration["learning_window"],
    "eprop_reset_neurons_on_update": args.reset_neurons,  # if True, reset dynamic variables at start of each update interval
    "eprop_update_interval": duration["sequence"],  # ms, time interval for updating the synaptic weights
    "print_time": False,  # if True, print time progress bar during simulation, set False if run as code cell
    "resolution": duration["step"],
    "total_num_virtual_procs": args.nvp,  # number of virtual processes, set in case of distributed computing
    "overwrite_files": True,  # if True, overwrite existing files
    "data_path": f"{args.recordings_dir}",  # path to save data to
}

####################

nest.ResetKernel()
nest.set(**params_setup)
nest.set_verbosity("M_FATAL")

# %% ###########################################################################################################
# Create neurons
# ~~~~~~~~~~~~~~
# We proceed by creating a certain number of input, recurrent, and readout neurons and setting their parameters.
# Additionally, we already create an input spike generator and an output target rate generator, which we will
# configure later. Within the recurrent network, alongside a population of regular neurons, we introduce a
# population of adaptive neurons, to enhance the network's memory retention.

n_in = 40  # number of input neurons
n_ad = 50  # number of adaptive neurons
n_reg = 50  # number of regular neurons
n_rec = n_ad + n_reg  # number of recurrent neurons
n_out = 2  # number of readout neurons

params_nrn_out = {
    "C_m": 1.0,  # pF, membrane capacitance - takes effect only if neurons get current input (here not the case)
    "E_L": 0.0,  # mV, leak / resting membrane potential
    "I_e": 0.0,  # pA, external current input
    "loss": args.loss,  # loss function
    "regular_spike_arrival": False,  # If True, input spikes arrive at end of time step, if False at beginning
    "tau_m": 20.0,  # ms, membrane time constant
    "V_m": 0.0,  # mV, initial value of the membrane voltage
}

params_nrn_reg = {
    "beta": args.surrogate_gradient_beta,  # width scaling of the pseudo-derivative
    "C_m": 1.0,
    "c_reg": args.c_reg,  # coefficient of firing rate regularization - 2*learning_window*(TF c_reg) for technical reasons
    "E_L": 0.0,
    "f_target": 10.0,  # spikes/s, target firing rate for firing rate regularization
    "gamma": args.surrogate_gradient_gamma,  # height scaling of the pseudo-derivative
    "I_e": 0.0,
    "regular_spike_arrival": True,
    "surrogate_gradient_function": args.surrogate_gradient,  # surrogate gradient / pseudo-derivative function
    "t_ref": 5.0,  # ms, duration of refractory period
    "tau_m": 20.0,
    "V_m": 0.0,
    "V_th": 0.6,  # mV, spike threshold membrane voltage
}

# factors from the original pseudo-derivative definition are incorporated into the parameters
params_nrn_reg["gamma"] /= params_nrn_reg["V_th"]
params_nrn_reg["beta"] /= np.abs(params_nrn_reg["V_th"])  # prefactor is inside abs in the original definition

params_nrn_ad = {
    "beta": args.surrogate_gradient_beta,
    "adapt_tau": 2000.0,  # ms, time constant of adaptive threshold
    "adaptation": 0.0,  # initial value of the spike threshold adaptation
    "C_m": 1.0,
    "c_reg": args.c_reg,
    "E_L": 0.0,
    "f_target": 10.0,
    "gamma": args.surrogate_gradient_gamma,
    "I_e": 0.0,
    "regular_spike_arrival": True,
    "surrogate_gradient_function": args.surrogate_gradient,
    "t_ref": 5.0,
    "tau_m": 20.0,
    "V_m": 0.0,
    "V_th": 0.6,
}

params_nrn_ad["gamma"] /= params_nrn_ad["V_th"]
params_nrn_ad["beta"] /= np.abs(params_nrn_ad["V_th"])

params_nrn_ad["adapt_beta"] = 1.7 * (
    (1.0 - np.exp(-duration["step"] / params_nrn_ad["adapt_tau"]))
    / (1.0 - np.exp(-duration["step"] / params_nrn_ad["tau_m"]))
)  # prefactor of adaptive threshold

####################

# Intermediate parrot neurons required between input spike generators and recurrent neurons,
# since devices cannot establish plastic synapses for technical reasons

gen_spk_in = nest.Create("spike_generator", n_in)
nrns_in = nest.Create("parrot_neuron", n_in)

# The suffix _bsshslm_2020 follows the NEST convention to indicate in the model name the paper
# that introduced it by the first letter of the authors' last names and the publication year.

nrns_reg = nest.Create("eprop_iaf_bsshslm_2020", n_reg, params_nrn_reg)
nrns_ad = nest.Create("eprop_iaf_adapt_bsshslm_2020", n_ad, params_nrn_ad)
nrns_out = nest.Create("eprop_readout_bsshslm_2020", n_out, params_nrn_out)
gen_rate_target = nest.Create("step_rate_generator", n_out)

nrns_rec = nrns_reg + nrns_ad

# %% ###########################################################################################################
# Create recorders
# ~~~~~~~~~~~~~~~~
# We also create recorders, which, while not required for the training, will allow us to track various dynamic
# variables of the neurons, spikes, and changes in synaptic weights. To save computing time and memory, the
# recorders, the recorded variables, neurons, and synapses can be limited to the ones relevant to the
# experiment, and the recording interval can be increased (see the documentation on the specific recorders). By
# default, recordings are stored in memory but can also be written to file.

n_record = 1  # number of neurons per type to record dynamic variables from - this script requires n_record >= 1
n_record_w = 5  # number of senders and targets to record weights from - this script requires n_record_w >=1

if n_record == 0 or n_record_w == 0:
    raise ValueError("n_record and n_record_w >= 1 required")

params_mm_reg = {
    "interval": duration["step"],  # interval between two recorded time points
    "record_from": ["V_m", "surrogate_gradient", "learning_signal"],  # dynamic variables to record
    "start": duration["offset_gen"] + duration["delay_in_rec"],  # start time of recording
    "label": "multimeter_reg",
}

params_mm_ad = {
    "interval": duration["step"],
    "record_from": params_mm_reg["record_from"] + ["V_th_adapt", "adaptation"],
    "start": duration["offset_gen"] + duration["delay_in_rec"],
    "label": "multimeter_ad",
}

params_mm_out = {
    "interval": duration["step"],
    "record_from": ["V_m", "readout_signal", "readout_signal_unnorm", "target_signal", "error_signal"],
    "start": duration["total_offset"],
    "label": "multimeter_out",
}

params_wr = {
    "senders": nrns_in[:n_record_w] + nrns_rec[:n_record_w],  # limit senders to subsample weights to record
    "targets": nrns_rec[:n_record_w] + nrns_out,  # limit targets to subsample weights to record from
    "start": duration["total_offset"],
    "label": "weight_recorder",
}

params_sr_in = {
    "start": duration["offset_gen"],
    "label": "spike_recorder_in",
}

params_sr_reg = {
    "start": duration["offset_gen"],
    "label": "spike_recorder_reg",
}

params_sr_ad = {
    "start": duration["offset_gen"],
    "label": "spike_recorder_ad",
}

for params in [params_mm_reg, params_mm_ad, params_mm_out, params_wr, params_sr_in, params_sr_reg, params_sr_ad]:
    params.update({"record_to": "ascii", "precision": 16})

####################

mm_out = nest.Create("multimeter", params_mm_out)

if args.record_dynamics:
    mm_reg = nest.Create("multimeter", params_mm_reg)
    mm_ad = nest.Create("multimeter", params_mm_ad)
    sr_in = nest.Create("spike_recorder", params_sr_in)
    sr_reg = nest.Create("spike_recorder", params_sr_reg)
    sr_ad = nest.Create("spike_recorder", params_sr_ad)
    wr = nest.Create("weight_recorder", params_wr)

nrns_reg_record = nrns_reg[:n_record]
nrns_ad_record = nrns_ad[:n_record]

# %% ###########################################################################################################
# Create connections
# ~~~~~~~~~~~~~~~~~~
# Now, we define the connectivity and set up the synaptic parameters, with the synaptic weights drawn from
# normal distributions. After these preparations, we establish the enumerated connections of the core network,
# as well as additional connections to the recorders.

params_conn_all_to_all = {"rule": "all_to_all", "allow_autapses": False}
params_conn_one_to_one = {"rule": "one_to_one"}


def calculate_glorot_dist(fan_in, fan_out):
    glorot_scale = 1.0 / max(1.0, (fan_in + fan_out) / 2.0)
    glorot_limit = np.sqrt(3.0 * glorot_scale)
    glorot_distribution = np.random.uniform(low=-glorot_limit, high=glorot_limit, size=(fan_in, fan_out))
    return glorot_distribution


dtype_weights = np.float32  # data type of weights - for reproducing TF results set to np.float32
weights_in_rec = np.array(np.random.randn(n_in, n_rec).T / np.sqrt(n_in), dtype=dtype_weights)
weights_rec_rec = np.array(np.random.randn(n_rec, n_rec).T / np.sqrt(n_rec), dtype=dtype_weights)
np.fill_diagonal(weights_rec_rec, 0.0)  # since no autapses set corresponding weights to zero
weights_rec_out = np.array(calculate_glorot_dist(n_rec, n_out).T, dtype=dtype_weights)
weights_out_rec = np.array(np.random.randn(n_rec, n_out), dtype=dtype_weights)

params_common_syn_eprop = {
    "optimizer": {
        "type": "adam",  # algorithm to optimize the weights
        "batch_size": batch_size,
        "beta_1": 0.9,  # exponential decay rate for 1st moment estimate of Adam optimizer
        "beta_2": 0.999,  # exponential decay rate for 2nd moment raw estimate of Adam optimizer
        "epsilon": 1e-8,  # small numerical stabilization constant of Adam optimizer
        "Wmin": -100.0,  # pA, minimal limit of the synaptic weights
        "Wmax": 100.0,  # pA, maximal limit of the synaptic weights
    },
    "average_gradient": args.average_gradient,  # if True, average the gradient over the learning window
    "weight_recorder": wr,
}

<<<<<<< HEAD
eta_test = 0.0
eta_train = args.eta

if args.record_dynamics:
    params_common_syn_eprop["weight_recorder"] = wr
=======
eta_test = 0.0  # learning rate for test phase
eta_train = 5e-3  # learning rate for training phase
>>>>>>> abdb0c73

params_syn_base = {
    "synapse_model": "eprop_synapse_bsshslm_2020",
    "delay": duration["step"],  # ms, dendritic delay
    "tau_m_readout": params_nrn_out["tau_m"],  # ms, for technical reasons pass readout neuron membrane time constant
}

params_syn_in = params_syn_base.copy()
params_syn_in["weight"] = weights_in_rec  # pA, initial values for the synaptic weights

params_syn_rec = params_syn_base.copy()
params_syn_rec["weight"] = weights_rec_rec

params_syn_out = params_syn_base.copy()
params_syn_out["weight"] = weights_rec_out

params_syn_feedback = {
    "synapse_model": "eprop_learning_signal_connection_bsshslm_2020",
    "delay": duration["step"],
    "weight": weights_out_rec,
}

params_syn_out_out = {
    "synapse_model": "rate_connection_delayed",
    "delay": duration["step"],
    "receptor_type": 1,  # receptor type of readout neuron to receive other readout neuron's signals for softmax
    "weight": 1.0,  # pA, weight 1.0 required for correct softmax computation for technical reasons
}

params_syn_rate_target = {
    "synapse_model": "rate_connection_delayed",
    "delay": duration["step"],
    "receptor_type": 2,  # receptor type over which readout neuron receives target signal
}

params_syn_static = {
    "synapse_model": "static_synapse",
    "delay": duration["step"],
}

params_init_optimizer = {
    "optimizer": {
        "m": 0.0,  # initial 1st moment estimate m of Adam optimizer
        "v": 0.0,  # initial 2nd moment raw estimate v of Adam optimizer
    }
}

####################

nest.SetDefaults("eprop_synapse_bsshslm_2020", params_common_syn_eprop)

nest.Connect(gen_spk_in, nrns_in, params_conn_one_to_one, params_syn_static)  # connection 1
nest.Connect(nrns_in, nrns_rec, params_conn_all_to_all, params_syn_in)  # connection 2
nest.Connect(nrns_rec, nrns_rec, params_conn_all_to_all, params_syn_rec)  # connection 3
nest.Connect(nrns_rec, nrns_out, params_conn_all_to_all, params_syn_out)  # connection 4
nest.Connect(nrns_out, nrns_rec, params_conn_all_to_all, params_syn_feedback)  # connection 5
nest.Connect(gen_rate_target, nrns_out, params_conn_one_to_one, params_syn_rate_target)  # connection 6
nest.Connect(nrns_out, nrns_out, params_conn_all_to_all, params_syn_out_out)  # connection 7

if args.record_dynamics:
    nest.Connect(nrns_in, sr_in, params_conn_all_to_all, params_syn_static)
    nest.Connect(nrns_reg, sr_reg, params_conn_all_to_all, params_syn_static)
    nest.Connect(nrns_ad, sr_ad, params_conn_all_to_all, params_syn_static)

    nest.Connect(mm_reg, nrns_reg_record, params_conn_all_to_all, params_syn_static)
    nest.Connect(mm_ad, nrns_ad_record, params_conn_all_to_all, params_syn_static)
nest.Connect(mm_out, nrns_out, params_conn_all_to_all, params_syn_static)

tools.constrain_weights(
    nrns_in,
    nrns_rec,
    nrns_out,
    weights_in_rec,
    weights_rec_rec,
    weights_rec_out,
    params_syn_base,
    params_common_syn_eprop,
)

# After creating the connections, we can individually initialize the optimizer's
# dynamic variables for single synapses (here exemplarily for two connections).

nest.GetConnections(nrns_rec[0], nrns_rec[1:3]).set([params_init_optimizer] * 2)

# %% ###########################################################################################################
# Create input and output
# ~~~~~~~~~~~~~~~~~~~~~~~
# We generate the input as four neuron populations, two producing the left and right cues, respectively, one the
# recall signal and one the background input throughout the task. The sequence of cues is drawn with a
# probability that favors one side. For each such sequence, the favored side, the solution or target, is
# assigned randomly to the left or right.


def generate_evidence_accumulation_input_output(batch_size, n_in, steps, input):
    n_pop_nrn = n_in // input["n_symbols"]

    prob_choices = np.array([input["prob_group"], 1 - input["prob_group"]], dtype=np.float32)
    idx = np.random.choice([0, 1], batch_size)
    probs = np.zeros((batch_size, 2), dtype=np.float32)
    probs[:, 0] = prob_choices[idx]
    probs[:, 1] = prob_choices[1 - idx]

    batched_cues = np.zeros((batch_size, input["n_cues"]), dtype=int)
    for b_idx in range(batch_size):
        batched_cues[b_idx, :] = np.random.choice([0, 1], input["n_cues"], p=probs[b_idx])

    input_spike_probs = np.zeros((batch_size, steps["sequence"], n_in))

    for b_idx in range(batch_size):
        for c_idx in range(input["n_cues"]):
            cue = batched_cues[b_idx, c_idx]

            step_start = c_idx * (steps["cue"] + steps["spacing"]) + steps["spacing"]
            step_stop = step_start + steps["cue"]

            pop_nrn_start = cue * n_pop_nrn
            pop_nrn_stop = pop_nrn_start + n_pop_nrn

            input_spike_probs[b_idx, step_start:step_stop, pop_nrn_start:pop_nrn_stop] = input["spike_prob"]

    input_spike_probs[:, -steps["recall"] :, 2 * n_pop_nrn : 3 * n_pop_nrn] = input["spike_prob"]
    input_spike_probs[:, :, 3 * n_pop_nrn :] = input["spike_prob"] / 4.0
    input_spike_bools = input_spike_probs > np.random.rand(input_spike_probs.size).reshape(input_spike_probs.shape)
    input_spike_bools[:, 0, :] = 0  # remove spikes in 0th time step of every sequence for technical reasons

    target_cues = np.zeros(batch_size, dtype=int)
    target_cues[:] = np.sum(batched_cues, axis=1) > int(input["n_cues"] / 2)

    return input_spike_bools, target_cues


def get_params_task_input_output(n_iter_interval):
    iteration_offset = n_iter_interval * batch_size * duration["sequence"]
    dtype_in_spks = np.float32  # data type of input spikes - for reproducing TF results set to np.float32

    input_spike_bools, target_cues = generate_evidence_accumulation_input_output(batch_size, n_in, steps, input)

    input_spike_bools_arr = np.array(input_spike_bools).reshape(batch_size * steps["sequence"], n_in)
    timeline_task = (
        np.arange(0.0, batch_size * duration["sequence"], duration["step"]) + iteration_offset + duration["offset_gen"]
    )

    params_gen_spk_in = [
        {"spike_times": timeline_task[input_spike_bools_arr[:, nrn_in_idx]].astype(dtype_in_spks)}
        for nrn_in_idx in range(n_in)
    ]

    target_rate_changes = np.zeros((n_out, batch_size))
    target_rate_changes[np.array(target_cues), np.arange(batch_size)] = 1

    params_gen_rate_target = [
        {
            "amplitude_times": np.arange(0.0, batch_size * duration["sequence"], duration["sequence"])
            + iteration_offset
            + duration["total_offset"],
            "amplitude_values": target_rate_changes[nrn_out_idx],
        }
        for nrn_out_idx in range(n_out)
    ]

    return params_gen_spk_in, params_gen_rate_target


# %% ###########################################################################################################
# Force final update
# ~~~~~~~~~~~~~~~~~~
# Synapses only get active, that is, the correct weight update calculated and applied, when they transmit a
# spike. To still be able to read out the correct weights at the end of the simulation, we force spiking of the
# presynaptic neuron and thus an update of all synapses, including those that have not transmitted a spike in
# the last update interval, by sending a strong spike to all neurons that form the presynaptic side of an eprop
# synapse. This step is required purely for technical reasons.

gen_spk_final_update = nest.Create("spike_generator", 1)

nest.Connect(gen_spk_final_update, nrns_in + nrns_rec, "all_to_all", {"weight": 1000.0})

# %% ###########################################################################################################
# Read out pre-training weights
# ~~~~~~~~~~~~~~~~~~~~~~~~~~~~~~
# Before we begin training, we read out the initial weight matrices so that we can eventually compare them to
# the optimized weights.


def get_weights(pop_pre, pop_post):
    conns = nest.GetConnections(pop_pre, pop_post).get(["source", "target", "weight"])
    conns["senders"] = np.array(conns["source"]) - np.min(conns["source"])
    conns["targets"] = np.array(conns["target"]) - np.min(conns["target"])

    conns["weight_matrix"] = np.zeros((len(pop_post), len(pop_pre)))
    conns["weight_matrix"][conns["targets"], conns["senders"]] = conns["weight"]
    return conns


if args.record_dynamics:
    weights_pre_train = {
        "in_rec": get_weights(nrns_in, nrns_rec),
        "rec_rec": get_weights(nrns_rec, nrns_rec),
        "rec_out": get_weights(nrns_rec, nrns_out),
    }

# %% ###########################################################################################################
# Simulate and evaluate
# ~~~~~~~~~~~~~~~~~~~~~
# We train the network by simulating for a number of training iterations with the set learning rate. If early
# stopping is turned on, we evaluate the network's performance on the validation set in regular intervals and,
# if the error is below a certain threshold, we stop the training early. If the error is not below the
# threshold, we continue training until the end of the set number of iterations. Finally, we evaluate the
# network's performance on the test set.
# Furthermore, we evaluate the network's training error by calculating a loss - in this case, the cross-entropy
# error between the integrated recurrent network activity and the target rate.


class TrainingPipeline:
    def __init__(self):
        self.results_dict = {
            "error": [],
            "loss": [],
            "iteration": [],
            "label": [],
        }
        self.n_iter_sim = 0
        self.phase_label_previous = ""
        self.error = 0
        self.k_iter = 0
        self.early_stop = False

    def evaluate(self):
        events_mm_out = tools.get_events("multimeter_out")

        readout_signal = events_mm_out["readout_signal"]  # corresponds to softmax
        target_signal = events_mm_out["target_signal"]
        senders = events_mm_out["senders"]
        times = events_mm_out["times"]

        cond1 = times > (self.n_iter_sim - 1) * batch_size * duration["sequence"] + duration["total_offset"]
        cond2 = times <= self.n_iter_sim * batch_size * duration["sequence"] + duration["total_offset"]
        idc = cond1 & cond2

        readout_signal = np.array([readout_signal[idc][senders[idc] == i] for i in set(senders)])
        target_signal = np.array([target_signal[idc][senders[idc] == i] for i in set(senders)])

        readout_signal = readout_signal.reshape((n_out, 1, batch_size, steps["sequence"]))
        target_signal = target_signal.reshape((n_out, 1, batch_size, steps["sequence"]))

        readout_signal = readout_signal[:, :, :, -steps["learning_window"] :]
        target_signal = target_signal[:, :, :, -steps["learning_window"] :]

        loss = -np.mean(np.sum(target_signal * np.log(readout_signal), axis=0), axis=(1, 2))

        y_prediction = np.argmax(np.mean(readout_signal, axis=3), axis=0)
        y_target = np.argmax(np.mean(target_signal, axis=3), axis=0)
        accuracy = np.mean((y_target == y_prediction), axis=1)
        errors = 1.0 - accuracy

        self.results_dict["iteration"].append(self.n_iter_sim)
        self.results_dict["error"].extend(errors)
        self.results_dict["loss"].extend(loss)
        self.results_dict["label"].append(self.phase_label_previous)

        self.error = errors[0]

    def run_phase(self, phase_label, eta):
        params_common_syn_eprop["optimizer"]["eta"] = eta
        nest.SetDefaults("eprop_synapse_bsshslm_2020", params_common_syn_eprop)

        params_gen_spk_in, params_gen_rate_target = get_params_task_input_output(self.n_iter_sim)
        nest.SetStatus(gen_spk_in, params_gen_spk_in)
        nest.SetStatus(gen_rate_target, params_gen_rate_target)

        self.simulate("total_offset")
        self.simulate("extension_sim")

        if self.n_iter_sim > 0:
            self.evaluate()

        duration["sim"] = batch_size * duration["sequence"] - duration["total_offset"] - duration["extension_sim"]

        self.simulate("sim")

        self.n_iter_sim += 1
        self.phase_label_previous = phase_label

    def run_training(self):
        self.run_phase("training", eta_train)

    def run_validation(self):
        if do_early_stopping and self.k_iter % n_iter_validate_every == 0:
            self.run_phase("validation", eta_test)

    def run_early_stopping(self):
        if do_early_stopping and self.k_iter % n_iter_validate_every == 0:
            if self.k_iter > 0 and self.error < stop_crit:
                errors_early_stop = []
                for _ in range(n_iter_early_stop):
                    self.run_phase("early-stopping", eta_test)
                    errors_early_stop.append(self.error)

                self.early_stop = np.mean(errors_early_stop) < stop_crit

    def run_test(self):
        for _ in range(n_iter_test):
            self.run_phase("test", eta_test)

    def simulate(self, k):
        nest.Simulate(duration[k])
        tools.process_recordings(duration, nrns_in, nrns_rec, nrns_out)

    def run(self):
        while self.k_iter < n_iter_train and not self.early_stop:
            self.run_validation()
            self.run_early_stopping()
            self.run_training()
            self.k_iter += 1

        self.run_test()

        self.simulate("total_offset")
        self.simulate("extension_sim")

        self.evaluate()

        duration["task"] = self.n_iter_sim * batch_size * duration["sequence"] + duration["total_offset"]

        gen_spk_final_update.set({"spike_times": [duration["task"] + duration["extension_sim"] + 1]})

        self.simulate("final_update")

    def get_results(self):
        for k, v in self.results_dict.items():
            self.results_dict[k] = np.array(v)
        return self.results_dict


training_pipeline = TrainingPipeline()
training_pipeline.run()

results_dict = training_pipeline.get_results()
n_iter_sim = training_pipeline.n_iter_sim

# %% ###########################################################################################################
# Read out post-training weights
# ~~~~~~~~~~~~~~~~~~~~~~~~~~~~~~
# After the training, we can read out the optimized final weights.

if args.record_dynamics:
    weights_post_train = {
        "in_rec": get_weights(nrns_in, nrns_rec),
        "rec_rec": get_weights(nrns_rec, nrns_rec),
        "rec_out": get_weights(nrns_rec, nrns_out),
    }

# %% ###########################################################################################################
# Read out recorders
# ~~~~~~~~~~~~~~~~~~
# We can also retrieve the recorded history of the dynamic variables and weights, as well as detected spikes.

events_mm_reg = tools.get_events("multimeter_reg")
events_mm_ad = tools.get_events("multimeter_ad")
events_mm_out = tools.get_events("multimeter_out")
events_sr_in = tools.get_events("spike_recorder_in")
events_sr_reg = tools.get_events("spike_recorder_reg")
events_sr_ad = tools.get_events("spike_recorder_ad")
events_wr = tools.get_events("weight_recorder")

tools.save_performance(results_dict)
tools.verify()
# %% ###########################################################################################################
# Plot results
# ~~~~~~~~~~~~
# Then, we plot a series of plots.

do_plotting = False  # if True, plot the results

if not do_plotting:
    exit()

colors = {
    "blue": "#2854c5ff",
    "red": "#e04b40ff",
    "green": "#25aa2cff",
    "gold": "#f9c643ff",
    "white": "#ffffffff",
}

plt.rcParams.update(
    {
        "axes.spines.right": False,
        "axes.spines.top": False,
        "axes.prop_cycle": cycler(color=[colors[k] for k in ["blue", "red", "green", "gold"]]),
    }
)

# %% ###########################################################################################################
# Plot learning performance
# .........................
# We begin with two plots visualizing the learning performance of the network: the loss and the error, both
# plotted against the iterations.

fig, axs = plt.subplots(2, 1, sharex=True)
fig.suptitle("Learning performance")

for color, label in zip(colors, set(results_dict["label"])):
    idc = results_dict["label"] == label
    axs[0].scatter(results_dict["iteration"][idc], results_dict["loss"][idc], label=label)
    axs[1].scatter(results_dict["iteration"][idc], results_dict["error"][idc], label=label)

axs[0].set_ylabel(r"$\mathcal{L} = -\sum_{t,k} \pi_k^{*,t} \log \pi_k^t$")
axs[1].set_ylabel("error")

axs[-1].set_xlabel("iteration")
axs[-1].legend(bbox_to_anchor=(1.05, 0.5), loc="center left")
axs[-1].xaxis.get_major_locator().set_params(integer=True)

fig.tight_layout()

# %% ###########################################################################################################
# Plot spikes and dynamic variables
# .................................
# This plotting routine shows how to plot all of the recorded dynamic variables and spikes across time. We take
# one snapshot in the first iteration and one snapshot at the end.


def plot_recordable(ax, events, recordable, ylabel, xlims):
    for sender in set(events["senders"]):
        idc_sender = events["senders"] == sender
        idc_times = (events["times"][idc_sender] > xlims[0]) & (events["times"][idc_sender] < xlims[1])
        ax.plot(events["times"][idc_sender][idc_times], events[recordable][idc_sender][idc_times], lw=0.5)
    ax.set_ylabel(ylabel)
    margin = np.abs(np.max(events[recordable]) - np.min(events[recordable])) * 0.1
    ax.set_ylim(np.min(events[recordable]) - margin, np.max(events[recordable]) + margin)


def plot_spikes(ax, events, ylabel, xlims):
    idc_times = (events["times"] > xlims[0]) & (events["times"] < xlims[1])
    senders_subset = events["senders"][idc_times]
    times_subset = events["times"][idc_times]

    ax.scatter(times_subset, senders_subset, s=0.1)
    ax.set_ylabel(ylabel)
    margin = np.abs(np.max(senders_subset) - np.min(senders_subset)) * 0.1
    ax.set_ylim(np.min(senders_subset) - margin, np.max(senders_subset) + margin)


for title, xlims in zip(
    ["Dynamic variables before training", "Dynamic variables after training"],
    [
        (0, steps["sequence"]),
        ((n_iter_sim - 1) * batch_size * steps["sequence"], n_iter_sim * batch_size * steps["sequence"]),
    ],
):
    fig, axs = plt.subplots(14, 1, sharex=True, figsize=(8, 14), gridspec_kw={"hspace": 0.4, "left": 0.2})
    fig.suptitle(title)

    plot_spikes(axs[0], events_sr_in, r"$z_i$" + "\n", xlims)
    plot_spikes(axs[1], events_sr_reg, r"$z_j$" + "\n", xlims)

    plot_recordable(axs[2], events_mm_reg, "V_m", r"$v_j$" + "\n(mV)", xlims)
    plot_recordable(axs[3], events_mm_reg, "surrogate_gradient", r"$\psi_j$" + "\n", xlims)
    plot_recordable(axs[4], events_mm_reg, "learning_signal", r"$L_j$" + "\n(pA)", xlims)

    plot_spikes(axs[5], events_sr_ad, r"$z_j$" + "\n", xlims)

    plot_recordable(axs[6], events_mm_ad, "V_m", r"$v_j$" + "\n(mV)", xlims)
    plot_recordable(axs[7], events_mm_ad, "surrogate_gradient", r"$\psi_j$" + "\n", xlims)
    plot_recordable(axs[8], events_mm_ad, "V_th_adapt", r"$A_j$" + "\n(mV)", xlims)
    plot_recordable(axs[9], events_mm_ad, "learning_signal", r"$L_j$" + "\n(pA)", xlims)

    plot_recordable(axs[10], events_mm_out, "V_m", r"$v_k$" + "\n(mV)", xlims)
    plot_recordable(axs[11], events_mm_out, "target_signal", r"$\pi^*_k$" + "\n", xlims)
    plot_recordable(axs[12], events_mm_out, "readout_signal", r"$\pi_k$" + "\n", xlims)
    plot_recordable(axs[13], events_mm_out, "error_signal", r"$\pi_k-\pi^*_k$" + "\n", xlims)

    axs[-1].set_xlabel(r"$t$ (ms)")
    axs[-1].set_xlim(*xlims)

    fig.align_ylabels()

# %% ###########################################################################################################
# Plot weight time courses
# ........................
# Similarly, we can plot the weight histories. Note that the weight recorder, attached to the synapses, works
# differently than the other recorders. Since synapses only get activated when they transmit a spike, the weight
# recorder only records the weight in those moments. That is why the first weight registrations do not start in
# the first time step and we add the initial weights manually.


def plot_weight_time_course(ax, events, nrns, label, ylabel):
    sender_label, target_label = label.split("_")
    nrns_senders = nrns[sender_label]
    nrns_targets = nrns[target_label]

    for sender in set(events_wr["senders"]):
        for target in set(events_wr["targets"]):
            if sender in nrns_senders and target in nrns_targets:
                idc_syn = (events["senders"] == sender) & (events["targets"] == target)
                if np.any(idc_syn):
                    idc_syn_pre = (weights_pre_train[label]["source"] == sender) & (
                        weights_pre_train[label]["target"] == target
                    )
                    times = np.concatenate([[0.0], events["times"][idc_syn]])

                    weights = np.concatenate(
                        [np.array(weights_pre_train[label]["weight"])[idc_syn_pre], events["weights"][idc_syn]]
                    )
                    ax.step(times, weights, c=colors["blue"])
        ax.set_ylabel(ylabel)
        ax.set_ylim(-0.6, 0.6)


fig, axs = plt.subplots(3, 1, sharex=True, figsize=(3, 4))
fig.suptitle("Weight time courses")

nrns = {
    "in": nrns_in.tolist(),
    "rec": nrns_rec.tolist(),
    "out": nrns_out.tolist(),
}

plot_weight_time_course(axs[0], events_wr, nrns, "in_rec", r"$W_\text{in}$ (pA)")
plot_weight_time_course(axs[1], events_wr, nrns, "rec_rec", r"$W_\text{rec}$ (pA)")
plot_weight_time_course(axs[2], events_wr, nrns, "rec_out", r"$W_\text{out}$ (pA)")

axs[-1].set_xlabel(r"$t$ (ms)")
axs[-1].set_xlim(0, duration["task"])

fig.align_ylabels()
fig.tight_layout()

# %% ###########################################################################################################
# Plot weight matrices
# ....................
# If one is not interested in the time course of the weights, it is possible to read out only the initial and
# final weights, which requires less computing time and memory than the weight recorder approach. Here, we plot
# the corresponding weight matrices before and after the optimization.

cmap = mpl.colors.LinearSegmentedColormap.from_list(
    "cmap", ((0.0, colors["blue"]), (0.5, colors["white"]), (1.0, colors["red"]))
)

fig, axs = plt.subplots(3, 2, sharex="col", sharey="row")
fig.suptitle("Weight matrices")

all_w_extrema = []

for k in weights_pre_train.keys():
    w_pre = weights_pre_train[k]["weight"]
    w_post = weights_post_train[k]["weight"]
    all_w_extrema.append([np.min(w_pre), np.max(w_pre), np.min(w_post), np.max(w_post)])

args = {"cmap": cmap, "vmin": np.min(all_w_extrema), "vmax": np.max(all_w_extrema)}

for i, weights in zip([0, 1], [weights_pre_train, weights_post_train]):
    axs[0, i].pcolormesh(weights["in_rec"]["weight_matrix"].T, **args)
    axs[1, i].pcolormesh(weights["rec_rec"]["weight_matrix"], **args)
    cmesh = axs[2, i].pcolormesh(weights["rec_out"]["weight_matrix"], **args)

    axs[2, i].set_xlabel("recurrent\nneurons")

axs[0, 0].set_ylabel("input\nneurons")
axs[1, 0].set_ylabel("recurrent\nneurons")
axs[2, 0].set_ylabel("readout\nneurons")
fig.align_ylabels(axs[:, 0])

axs[0, 0].text(0.5, 1.1, "before training", transform=axs[0, 0].transAxes, ha="center")
axs[0, 1].text(0.5, 1.1, "after training", transform=axs[0, 1].transAxes, ha="center")

axs[2, 0].yaxis.get_major_locator().set_params(integer=True)

cbar = plt.colorbar(cmesh, cax=axs[1, 1].inset_axes([1.1, 0.2, 0.05, 0.8]), label="weight (pA)")

fig.tight_layout()

plt.show()<|MERGE_RESOLUTION|>--- conflicted
+++ resolved
@@ -148,18 +148,13 @@
 # classification error is tested in regular intervals and the training stopped as soon as the error selected as
 # stop criterion is reached. After training, the performance can be tested over a number of test iterations.
 
-<<<<<<< HEAD
 batch_size = args.batch_size  # batch size, 64 in reference [2], 32 in the README to reference [2]
-n_iter = args.n_iter  # number of iterations, 2000 in reference [2]
-=======
-batch_size = 32  # batch size, 64 in reference [2], 32 in the README to reference [2]
-n_iter_train = 50  # number of training iterations, 2000 in reference [2]
+n_iter_train = args.n_iter  # number of training iterations, 2000 in reference [2]
 n_iter_test = 4  # number of iterations for final test
-do_early_stopping = True  # if True, stop training as soon as stop criterion fulfilled
+do_early_stopping = args.do_early_stopping  # if True, stop training as soon as stop criterion fulfilled
 n_iter_validate_every = 10  # number of training iterations before validation
 n_iter_early_stop = 8  # number of iterations to average over to evaluate early stopping condition
 stop_crit = 0.07  # error value corresponding to stop criterion for early stopping
->>>>>>> abdb0c73
 
 input = {
     "n_symbols": 4,  # number of input populations, e.g. 4 = left, right, recall, noise
@@ -168,19 +163,6 @@
     "spike_prob": 0.04,  # spike probability of frozen input noise
 }
 
-<<<<<<< HEAD
-do_early_stopping = args.do_early_stopping  # if True, stop training as soon as stop criterion fulfilled
-n_validate_every = 10  # number of training iterations before validation
-n_early_stop = 8  # number of iterations to average over to evaluate early stopping condition
-stop_crit = 0.07  # error value corresponding to stop criterion for early stopping
-
-n_test = 4  # number of iterations for final test
-
-n_val = np.ceil(n_iter / n_validate_every)
-n_iter_max = int(n_iter + n_val + (n_val - 1) * (n_early_stop + 1) + n_test)
-
-=======
->>>>>>> abdb0c73
 steps = {
     "cue": 100,  # time steps in one cue presentation
     "spacing": 50,  # time steps of break between two cues
@@ -434,19 +416,13 @@
         "Wmax": 100.0,  # pA, maximal limit of the synaptic weights
     },
     "average_gradient": args.average_gradient,  # if True, average the gradient over the learning window
-    "weight_recorder": wr,
-}
-
-<<<<<<< HEAD
-eta_test = 0.0
-eta_train = args.eta
+}
+
+eta_test = 0.0  # learning rate for test phase
+eta_train = args.eta  # learning rate for training phase
 
 if args.record_dynamics:
     params_common_syn_eprop["weight_recorder"] = wr
-=======
-eta_test = 0.0  # learning rate for test phase
-eta_train = 5e-3  # learning rate for training phase
->>>>>>> abdb0c73
 
 params_syn_base = {
     "synapse_model": "eprop_synapse_bsshslm_2020",
@@ -803,16 +779,23 @@
 # ~~~~~~~~~~~~~~~~~~
 # We can also retrieve the recorded history of the dynamic variables and weights, as well as detected spikes.
 
-events_mm_reg = tools.get_events("multimeter_reg")
-events_mm_ad = tools.get_events("multimeter_ad")
+if args.record_dynamics:
+    tools.save_weights_snapshots(weights_pre_train, weights_post_train)
+tools.process_timing(nest.GetKernelStatus())
+
 events_mm_out = tools.get_events("multimeter_out")
-events_sr_in = tools.get_events("spike_recorder_in")
-events_sr_reg = tools.get_events("spike_recorder_reg")
-events_sr_ad = tools.get_events("spike_recorder_ad")
-events_wr = tools.get_events("weight_recorder")
+
+if args.record_dynamics:
+    events_mm_reg = tools.get_events("multimeter_reg")
+    events_mm_ad = tools.get_events("multimeter_ad")
+    events_sr_in = tools.get_events("spike_recorder_in")
+    events_sr_reg = tools.get_events("spike_recorder_reg")
+    events_sr_ad = tools.get_events("spike_recorder_ad")
+    events_wr = tools.get_events("weight_recorder")
 
 tools.save_performance(results_dict)
 tools.verify()
+
 # %% ###########################################################################################################
 # Plot results
 # ~~~~~~~~~~~~
