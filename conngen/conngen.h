--- conflicted
+++ resolved
@@ -49,25 +49,9 @@
   const DictionaryDatum& params_map,
   const Name& synmodel_name );
 
-<<<<<<< HEAD
-void cg_connect( ConnectionGeneratorDatum& cg,
-  IntVectorDatum& source_id,
-  IntVectorDatum& target_id,
-  const DictionaryDatum& params_map,
-  const Name& synmodel_name );
-
-void cg_connect( ConnectionGeneratorDatum& cg,
-  GIDCollectionDatum& source_id,
-  GIDCollectionDatum& target_id,
-  const DictionaryDatum& params_map,
-  const Name& synmodel_name );
-
-ConnectionGeneratorDatum cg_parse( const StringDatum& xml );
-=======
 void cg_set_masks( ConnectionGeneratorDatum& cg,
   const GIDCollection& sources,
   const GIDCollection& targets );
->>>>>>> 37c90699
 
 void cg_create_masks( std::vector< ConnectionGenerator::Mask >& masks,
   RangeSet& sources,
