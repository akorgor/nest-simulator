/*
 *  parrot_neuron_ps.cpp
 *
 *  This file is part of NEST.
 *
 *  Copyright (C) 2004 The NEST Initiative
 *
 *  NEST is free software: you can redistribute it and/or modify
 *  it under the terms of the GNU General Public License as published by
 *  the Free Software Foundation, either version 2 of the License, or
 *  (at your option) any later version.
 *
 *  NEST is distributed in the hope that it will be useful,
 *  but WITHOUT ANY WARRANTY; without even the implied warranty of
 *  MERCHANTABILITY or FITNESS FOR A PARTICULAR PURPOSE.  See the
 *  GNU General Public License for more details.
 *
 *  You should have received a copy of the GNU General Public License
 *  along with NEST.  If not, see <http://www.gnu.org/licenses/>.
 *
 */

#include "parrot_neuron_ps.h"

// C++ includes:
#include <limits>

// Includes from libnestutil:
#include "numerics.h"

// Includes from nestkernel:
#include "event_delivery_manager_impl.h"
#include "exceptions.h"
#include "kernel_manager.h"

// Includes from sli:
#include "dict.h"
#include "dictutils.h"
#include "doubledatum.h"
#include "integerdatum.h"

namespace nest
{

parrot_neuron_ps::parrot_neuron_ps()
  : Archiving_Node()
{
}

void
parrot_neuron_ps::init_buffers_()
{
  B_.events_.resize();
  B_.events_.clear();
  Archiving_Node::clear_history();
}

void
parrot_neuron_ps::update( Time const& origin, long_t const from, long_t const to )
{
  assert( to >= 0 );
  assert( static_cast< delay >( from ) < kernel().connection_builder_manager.get_min_delay() );
  assert( from < to );

  // at start of slice, tell input queue to prepare for delivery
  if ( from == 0 )
    B_.events_.prepare_delivery();

  for ( long_t lag = from; lag < to; ++lag )
  {
    // time at start of update step
    long_t const T = origin.get_steps() + lag;

    double_t ev_offset;
    double_t ev_multiplicity; // parrot stores multiplicity in weight
    bool end_of_refract;

    while ( B_.events_.get_next_spike( T, ev_offset, ev_multiplicity, end_of_refract ) )
    {
      const ulong_t multiplicity = static_cast< ulong_t >( ev_multiplicity );

      // send spike
      SpikeEvent se;
      se.set_multiplicity( multiplicity );
      se.set_offset( ev_offset );
<<<<<<< HEAD
      kernel().event_delivery_manager.send( *this, se, lag );
=======
      network()->send( *this, se, lag );

      for ( ulong_t i = 0; i < multiplicity; ++i )
      {
        set_spiketime( Time::step( T + 1 ), ev_offset );
      }
>>>>>>> 61abb1a8
    }
  }
}

void
parrot_neuron_ps::get_status( DictionaryDatum& d ) const
{
  Archiving_Node::get_status( d );
}

void
parrot_neuron_ps::set_status( const DictionaryDatum& d )
{
  Archiving_Node::set_status( d );
}

// function handles exact spike times
void
parrot_neuron_ps::handle( SpikeEvent& e )
{
<<<<<<< HEAD
  assert( e.get_delay() > 0 );

  // We need to compute the absolute time stamp of the delivery time
  // of the spike, since spikes might spend longer than min_delay_
  // in the queue.  The time is computed according to Time Memo, Rule 3.
  long_t const Tdeliver = e.get_stamp().get_steps() + e.get_delay() - 1;

  B_.events_.add_spike(
    e.get_rel_delivery_steps( nest::kernel().simulation_manager.get_slice_origin() ),
    Tdeliver,
    e.get_offset(),
    e.get_weight() * e.get_multiplicity() );
=======
  // Repeat only spikes incoming on port 0, port 1 will be ignored
  if ( 0 == e.get_rport() )
  {
    assert( e.get_delay() > 0 );

    // We need to compute the absolute time stamp of the delivery time
    // of the spike, since spikes might spend longer than min_delay_
    // in the queue.  The time is computed according to Time Memo, Rule 3.
    const long_t Tdeliver = e.get_stamp().get_steps() + e.get_delay() - 1;

    // parrot ignores weight of incoming connection, store multiplicity
    B_.events_.add_spike( e.get_rel_delivery_steps( network()->get_slice_origin() ),
      Tdeliver,
      e.get_offset(),
      static_cast< double_t >( e.get_multiplicity() ) );
  }
>>>>>>> 61abb1a8
}

} // namespace<|MERGE_RESOLUTION|>--- conflicted
+++ resolved
@@ -83,16 +83,12 @@
       SpikeEvent se;
       se.set_multiplicity( multiplicity );
       se.set_offset( ev_offset );
-<<<<<<< HEAD
       kernel().event_delivery_manager.send( *this, se, lag );
-=======
-      network()->send( *this, se, lag );
 
       for ( ulong_t i = 0; i < multiplicity; ++i )
       {
         set_spiketime( Time::step( T + 1 ), ev_offset );
       }
->>>>>>> 61abb1a8
     }
   }
 }
@@ -113,20 +109,6 @@
 void
 parrot_neuron_ps::handle( SpikeEvent& e )
 {
-<<<<<<< HEAD
-  assert( e.get_delay() > 0 );
-
-  // We need to compute the absolute time stamp of the delivery time
-  // of the spike, since spikes might spend longer than min_delay_
-  // in the queue.  The time is computed according to Time Memo, Rule 3.
-  long_t const Tdeliver = e.get_stamp().get_steps() + e.get_delay() - 1;
-
-  B_.events_.add_spike(
-    e.get_rel_delivery_steps( nest::kernel().simulation_manager.get_slice_origin() ),
-    Tdeliver,
-    e.get_offset(),
-    e.get_weight() * e.get_multiplicity() );
-=======
   // Repeat only spikes incoming on port 0, port 1 will be ignored
   if ( 0 == e.get_rport() )
   {
@@ -138,12 +120,12 @@
     const long_t Tdeliver = e.get_stamp().get_steps() + e.get_delay() - 1;
 
     // parrot ignores weight of incoming connection, store multiplicity
-    B_.events_.add_spike( e.get_rel_delivery_steps( network()->get_slice_origin() ),
+  B_.events_.add_spike(
+    e.get_rel_delivery_steps( nest::kernel().simulation_manager.get_slice_origin() ),
       Tdeliver,
       e.get_offset(),
       static_cast< double_t >( e.get_multiplicity() ) );
   }
->>>>>>> 61abb1a8
 }
 
 } // namespace