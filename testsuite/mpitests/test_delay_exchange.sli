/*
 *  test_delay_exchange.sli
 *
 *  This file is part of NEST.
 *
 *  Copyright (C) 2004 The NEST Initiative
 *
 *  NEST is free software: you can redistribute it and/or modify
 *  it under the terms of the GNU General Public License as published by
 *  the Free Software Foundation, either version 2 of the License, or
 *  (at your option) any later version.
 *
 *  NEST is distributed in the hope that it will be useful,
 *  but WITHOUT ANY WARRANTY; without even the implied warranty of
 *  MERCHANTABILITY or FITNESS FOR A PARTICULAR PURPOSE.  See the
 *  GNU General Public License for more details.
 *
 *  You should have received a copy of the GNU General Public License
 *  along with NEST.  If not, see <http://www.gnu.org/licenses/>.
 *
 */


/* BeginDocumentation
Name: testsuite::test_delay_exchange - check that delay extrema are exchanged correctly

Synopsis: nest_indirect test_delay_exchange.sli -> compare results for different numbers of jobs 

Description:
This tests that creating a single connection (on a single process) will properly set the delay
extrema on all processes.

Author:  November 2014, Plesser
SeeAlso: unittest::distributed_collect_assert_or_die
*/

(unittest) run
/unittest using

[4]                                      
{                                            
  ResetKernel
<<<<<<< HEAD
  /n /iaf_neuron Create def
  n n /one_to_one << /model /static_synapse /delay 0.5 >> Connect
  n n /one_to_one << /model /static_synapse /delay 2.5 >> Connect
  GetKernelStatus [[/min_delay /max_delay]] get [0.5 2.5] pstack eq
=======
  /n /iaf_psc_alpha Create def
  [n] [n] /one_to_one << /model /static_synapse /delay 0.5 >> Connect
  [n] [n] /one_to_one << /model /static_synapse /delay 2.5 >> Connect
  0 [[/min_delay /max_delay]] get [0.5 2.5] pstack eq
>>>>>>> 3dabfb2c
}
distributed_collect_assert_or_die   

<|MERGE_RESOLUTION|>--- conflicted
+++ resolved
@@ -40,17 +40,10 @@
 [4]                                      
 {                                            
   ResetKernel
-<<<<<<< HEAD
-  /n /iaf_neuron Create def
+  /n /iaf_psc_alpha Create def
   n n /one_to_one << /model /static_synapse /delay 0.5 >> Connect
   n n /one_to_one << /model /static_synapse /delay 2.5 >> Connect
   GetKernelStatus [[/min_delay /max_delay]] get [0.5 2.5] pstack eq
-=======
-  /n /iaf_psc_alpha Create def
-  [n] [n] /one_to_one << /model /static_synapse /delay 0.5 >> Connect
-  [n] [n] /one_to_one << /model /static_synapse /delay 2.5 >> Connect
-  0 [[/min_delay /max_delay]] get [0.5 2.5] pstack eq
->>>>>>> 3dabfb2c
 }
 distributed_collect_assert_or_die   
 
