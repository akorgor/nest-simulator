--- conflicted
+++ resolved
@@ -158,10 +158,6 @@
     # f is the weight required for a PSP with unit amplitude (1.0 mV)
     # Since PSP scales linearly with weight, we need: w * psp_peak_unit = u
     # Therefore: w = u / psp_peak_unit
-<<<<<<< HEAD
-=======
-    # This matches SLI: t psp inv -> f, then u f mul -> w
->>>>>>> 3a7d51c5
     f = 1.0 / psp_peak_unit  # weight per unit PSP amplitude
     w = u * f  # weight for desired PSP amplitude u
 
