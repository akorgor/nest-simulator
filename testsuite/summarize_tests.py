--- conflicted
+++ resolved
@@ -131,14 +131,10 @@
     print()
 
     # Second condition handles xml parsing failures
-<<<<<<< HEAD
     assert totals["Tests"] == totals["Skipped"] + totals["Failures"] + totals["Errors"]
     assert totals["Failures"] + totals["Errors"] == len(totals["Failed tests"])
 
     if totals["Failures"] + totals["Errors"] > 0:
-=======
-    if totals["Failures"] + totals["Errors"] > 0 or totals["Failed tests"]:
->>>>>>> 64da9391
         print("THE NEST TESTSUITE DISCOVERED PROBLEMS")
         print("    The following tests failed")
         for t in totals["Failed tests"]:
