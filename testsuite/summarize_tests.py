# -*- coding: utf-8 -*-
#
# summarize_tests.py
#
# This file is part of NEST.
#
# Copyright (C) 2004 The NEST Initiative
#
# NEST is free software: you can redistribute it and/or modify
# it under the terms of the GNU General Public License as published by
# the Free Software Foundation, either version 2 of the License, or
# (at your option) any later version.
#
# NEST is distributed in the hope that it will be useful,
# but WITHOUT ANY WARRANTY; without even the implied warranty of
# MERCHANTABILITY or FITNESS FOR A PARTICULAR PURPOSE.  See the
# GNU General Public License for more details.
#
# You should have received a copy of the GNU General Public License
# along with NEST.  If not, see <http://www.gnu.org/licenses/>.

# Invoke this script as
#
#    python3 parse_test_output.py <path to test output>.xml
#
# It will print on a single line
#
# <No of tests run> <No of skipped tests> <No of failed tests> <No of errored tests> <List of unsuccessful tests>

import argparse
import glob
import os
import sys

import junitparser as jp

assert int(jp.version.split(".")[0]) >= 2, "junitparser version must be >= 2"

# Report error if not at least the given number of tests is reported (see #3565 for background).
# For cases where fewer tests are performed if skip_manycore_tests is set, a tuple is given, where
# the first number is with and the second without manycore tests.
# Where parameterization is over thread numbers, test configurations without OpenMP will generate
# fewer tests under pytest. To keep complexity of the testing logic in bounds, minima are used below.
expected_num_tests = {
    "01 basetests": 6,
    "02 selftests": 8,
    "03 unittests": 27,
    "04 regressiontests": 45,  # does not include the two python-dependent tests
    "05 mpitests": 77,
    "06 musictests": 1,
    "07 pynesttests": 3719,  # without thread-dependent cases
    "07 pynesttests mpi 2": (230, 172),  # first case without thread-dependent cases
    "07 pynesttests mpi 3": (58, 0),
    "07 pynesttests mpi 4": (65, 7),
    "07 pynesttests sli2py mpi": 13,
    "08 cpptests": 29,
}


def parse_result_file(fname):
    try:
        results = jp.JUnitXml.fromfile(fname)
    except Exception as err:
        return {
            "Tests": 1,
            "Skipped": 0,
            "Failures": 0,
            "Errors": 1,
            "Time": 0,
            "Failed tests": [f"ERROR: XML file {fname} not parsable with error {err}"],
        }

    if isinstance(results, jp.junitparser.JUnitXml):
        # special case for pytest, which wraps all once more
        suites = list(results)
        assert len(suites) == 1, "JUnit XML files may only contain results from a single testsuite."
        results = suites[0]

    assert all(len(case.result) == 1 for case in results if case.result), "Case result has unexpected length > 1"
    failed_tests = [
        ".".join((case.classname, case.name))
        for case in results
        if case.result and not isinstance(case.result[0], jp.junitparser.Skipped)
    ]

    return {
        "Tests": results.tests,
        "Skipped": results.skipped,
        "Failures": results.failures,
        "Errors": results.errors,
        "Time": results.time,
        "Failed tests": failed_tests,
    }


if __name__ == "__main__":
    parser = argparse.ArgumentParser()
    parser.add_argument("test_outdir")
    parser.add_argument("--no-manycore-tests", action="store_true")
    args = parser.parse_args()

    test_outdir = args.test_outdir
    no_manycore = args.no_manycore_tests

    results = {}
    totals = {"Tests": 0, "Skipped": 0, "Failures": 0, "Errors": 0, "Time": 0, "Failed tests": []}
    missing_tests = []

    for pfile in sorted(glob.glob(os.path.join(test_outdir, "*.xml"))):
        ph_name = os.path.splitext(os.path.split(pfile)[1])[0].replace("_", " ")
        try:
            ph_res = parse_result_file(pfile)
<<<<<<< HEAD
            if ph_res["Tests"] > 0:
                results[ph_name] = ph_res
                for k, v in ph_res.items():
                    totals[k] += v
            else:
                results[ph_name] = None
=======
            results[ph_name] = ph_res
            for k, v in ph_res.items():
                totals[k] += v
            n_expected = expected_num_tests[ph_name]
            n_expected = n_expected if isinstance(n_expected, int) else n_expected[no_manycore]
            if ph_res["Tests"] < n_expected:
                missing_tests.append(f"{ph_name}: expected {n_expected}, found {ph_res['Tests']}")
>>>>>>> c74189bc
        except Exception as err:
            msg = f"ERROR: {pfile} not parsable with error {err}"
            results[ph_name] = {"Tests": 0, "Skipped": 0, "Failures": 0, "Errors": 0, "Time": 0, "Failed tests": [msg]}
            totals["Failed tests"].append(msg)

    missing_phases = []
    cols = ["Tests", "Skipped", "Failures", "Errors", "Time"]

    col_w = max(len(c) for c in cols) + 2
    first_col_w = max(len(k) for k in results.keys())

    tline = "-" * (len(cols) * col_w + first_col_w)

    print()
    print()
    print(tline)
    print("NEST Testsuite Results")

    print(tline)
    print(f"{'Phase':<{first_col_w}s}", end="")
    for c in cols:
        print(f"{c:>{col_w}s}", end="")
    print()

    print(tline)
    for pn, pr in results.items():
        print(f"{pn:<{first_col_w}s}", end="")
        if pr is None:
            print(f"{'--- RESULTS MISSING FOR PHASE ---':^{len(cols) * col_w}}")
            missing_phases.append(pn)
        elif pr["Tests"] == 0 and pr["Failed tests"]:
            print(f"{'--- XML PARSING FAILURE ---':^{len(cols) * col_w}}")
        else:
            for c in cols:
                fmt = ".1f" if c == "Time" else "d"
                print(f"{pr[c]:{col_w}{fmt}}", end="")
            print()

    print(tline)
    print(f"{'Total':<{first_col_w}s}", end="")
    for c in cols:
        fmt = ".1f" if c == "Time" else "d"
        print(f"{totals[c]:{col_w}{fmt}}", end="")
    print()
    print(tline)
    print()

    # Consistency check
    assert totals["Failures"] + totals["Errors"] == len(totals["Failed tests"])

<<<<<<< HEAD
    if totals["Failures"] + totals["Errors"] > 0 or missing_phases:
=======
    if totals["Failures"] + totals["Errors"] > 0 or missing_tests:
>>>>>>> c74189bc
        print("THE NEST TESTSUITE DISCOVERED PROBLEMS")
        if totals["Failures"] + totals["Errors"] > 0:
            print("    The following tests failed")
            for t in totals["Failed tests"]:
                print(f"    | {t}")  # | marks line for parsing
            print()
<<<<<<< HEAD
        if missing_phases:
            print("    The following test phases did not report results:")
            for ph in missing_phases:
=======
        if missing_tests:
            print("    The following test phases did not report all expected results:")
            for ph in missing_tests:
>>>>>>> c74189bc
                print(f"    | {ph}")  # | marks line for parsing
            print()
        print("    Please report test failures by creating an issue at")
        print("        https://github.com/nest/nest-simulator/issues")
        print()
        print(tline)
        print()

        sys.exit(1)
    else:
        print("The NEST Testsuite passed successfully.")
        print()
        print(tline)
        print()<|MERGE_RESOLUTION|>--- conflicted
+++ resolved
@@ -110,14 +110,6 @@
         ph_name = os.path.splitext(os.path.split(pfile)[1])[0].replace("_", " ")
         try:
             ph_res = parse_result_file(pfile)
-<<<<<<< HEAD
-            if ph_res["Tests"] > 0:
-                results[ph_name] = ph_res
-                for k, v in ph_res.items():
-                    totals[k] += v
-            else:
-                results[ph_name] = None
-=======
             results[ph_name] = ph_res
             for k, v in ph_res.items():
                 totals[k] += v
@@ -125,7 +117,6 @@
             n_expected = n_expected if isinstance(n_expected, int) else n_expected[no_manycore]
             if ph_res["Tests"] < n_expected:
                 missing_tests.append(f"{ph_name}: expected {n_expected}, found {ph_res['Tests']}")
->>>>>>> c74189bc
         except Exception as err:
             msg = f"ERROR: {pfile} not parsable with error {err}"
             results[ph_name] = {"Tests": 0, "Skipped": 0, "Failures": 0, "Errors": 0, "Time": 0, "Failed tests": [msg]}
@@ -176,26 +167,16 @@
     # Consistency check
     assert totals["Failures"] + totals["Errors"] == len(totals["Failed tests"])
 
-<<<<<<< HEAD
-    if totals["Failures"] + totals["Errors"] > 0 or missing_phases:
-=======
     if totals["Failures"] + totals["Errors"] > 0 or missing_tests:
->>>>>>> c74189bc
         print("THE NEST TESTSUITE DISCOVERED PROBLEMS")
         if totals["Failures"] + totals["Errors"] > 0:
             print("    The following tests failed")
             for t in totals["Failed tests"]:
                 print(f"    | {t}")  # | marks line for parsing
             print()
-<<<<<<< HEAD
-        if missing_phases:
-            print("    The following test phases did not report results:")
-            for ph in missing_phases:
-=======
         if missing_tests:
             print("    The following test phases did not report all expected results:")
             for ph in missing_tests:
->>>>>>> c74189bc
                 print(f"    | {ph}")  # | marks line for parsing
             print()
         print("    Please report test failures by creating an issue at")
