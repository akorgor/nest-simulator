--- conflicted
+++ resolved
@@ -38,10 +38,7 @@
     nest_indirect
     nest_serial
     nest-server
-<<<<<<< HEAD
     nest-server-mpi
-=======
->>>>>>> ef42c5f2
     ${PROJECT_BINARY_DIR}/extras/nest_vars.sh
     DESTINATION ${CMAKE_INSTALL_BINDIR}
     )
