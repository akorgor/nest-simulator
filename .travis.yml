--- conflicted
+++ resolved
@@ -28,31 +28,11 @@
 sudo: required
 dist: trusty
 
-<<<<<<< HEAD
-env:
-  matrix:
-   # We don't have to run a full matrix here, because most of the options are
-   # independent. This means we only need a minimal and maximal configuration
-   # and some additional jobs for interdependent options.
-   # See also https://docs.travis-ci.com/user/caching/#Caches-and-build-matrices
-   - xTHREADING=0 xMPI=0 xSIONLIB=0 xGSL=0 xLIBNEUROSIM=0 xLTDL=0 xREADLINE=0 xPYTHON=0 xMUSIC=0 xSTATIC_ANALYSIS=1 CACHE_NAME=JOB   # minimal
-   - xTHREADING=0 xMPI=0 xSIONLIB=1 xGSL=0 xLIBNEUROSIM=0 xLTDL=0 xREADLINE=0 xPYTHON=0 xMUSIC=0 xSTATIC_ANALYSIS=1 CACHE_NAME=JOB   # only SIONLIB
-   - xTHREADING=0 xMPI=1 xSIONLIB=0 xGSL=0 xLIBNEUROSIM=0 xLTDL=1 xREADLINE=1 xPYTHON=0 xMUSIC=0 xSTATIC_ANALYSIS=1 CACHE_NAME=JOB   # only MPI
-   - xTHREADING=1 xMPI=0 xSIONLIB=0 xGSL=0 xLIBNEUROSIM=0 xLTDL=1 xREADLINE=1 xPYTHON=0 xMUSIC=0 xSTATIC_ANALYSIS=1 CACHE_NAME=JOB   # only threading
-   - xTHREADING=1 xMPI=0 xSIONLIB=0 xGSL=0 xLIBNEUROSIM=0 xLTDL=0 xREADLINE=0 xPYTHON=1 xMUSIC=0 xSTATIC_ANALYSIS=1 CACHE_NAME=JOB   # Python & Threading
-   - xTHREADING=0 xMPI=1 xSIONLIB=0 xGSL=0 xLIBNEUROSIM=0 xLTDL=0 xREADLINE=0 xPYTHON=1 xMUSIC=0 xSTATIC_ANALYSIS=1 CACHE_NAME=JOB   # Python & MPI
-   - xTHREADING=0 xMPI=0 xSIONLIB=0 xGSL=0 xLIBNEUROSIM=0 xLTDL=0 xREADLINE=0 xPYTHON=1 xMUSIC=0 xSTATIC_ANALYSIS=1 CACHE_NAME=JOB   # only Python
-   - xTHREADING=1 xMPI=1 xSIONLIB=1 xGSL=1 xLIBNEUROSIM=1 xLTDL=1 xREADLINE=1 xPYTHON=1 xMUSIC=1 xSTATIC_ANALYSIS=1 CACHE_NAME=JOB   # full
-python:
-  - 2.7.13
-  - 3.4.4
-=======
 stages:
    - Staticcheck
    - MPI-Threading-Python
    - Python-Full-build
    - GCC8Clang7
->>>>>>> e1198a00
 
 # list of build stages to run. Stages with the same name get run in parallel.
 
@@ -60,28 +40,28 @@
   include:
     - stage: Staticcheck
       python: 3.4.4
-      env: xTHREADING=0 xMPI=0 xGSL=0 xLIBNEUROSIM=0 xLTDL=0 xREADLINE=0 xPYTHON=0 xMUSIC=0 xSTATIC_ANALYSIS=1 xRUN_TESTSUITE=0 CACHE_NAME=JOB   # only static code analysis and build
+      env: xTHREADING=0 xMPI=0 xSIONLIB=0 xGSL=0 xLIBNEUROSIM=0 xLTDL=0 xREADLINE=0 xPYTHON=0 xMUSIC=0 xSTATIC_ANALYSIS=1 xRUN_TESTSUITE=0 CACHE_NAME=JOB   # only static code analysis and build
     - stage: MPI-Threading-Python
       python: 3.4.4
-      env: xTHREADING=0 xMPI=1 xGSL=0 xLIBNEUROSIM=0 xLTDL=1 xREADLINE=1 xPYTHON=0 xMUSIC=0 xSTATIC_ANALYSIS=0 xRUN_TESTSUITE=1 CACHE_NAME=JOB   # only MPI
+      env: xTHREADING=0 xMPI=1 xSIONLIB=0 xGSL=0 xLIBNEUROSIM=0 xLTDL=1 xREADLINE=1 xPYTHON=0 xMUSIC=0 xSTATIC_ANALYSIS=0 xRUN_TESTSUITE=1 CACHE_NAME=JOB   # only MPI
     - stage: MPI-Threading-Python
       python: 3.4.4
-      env: xTHREADING=1 xMPI=0 xGSL=0 xLIBNEUROSIM=0 xLTDL=1 xREADLINE=1 xPYTHON=0 xMUSIC=0 xSTATIC_ANALYSIS=0 xRUN_TESTSUITE=1 CACHE_NAME=JOB   # only threading 
+      env: xTHREADING=1 xMPI=0 xSIONLIB=0 xGSL=0 xLIBNEUROSIM=0 xLTDL=1 xREADLINE=1 xPYTHON=0 xMUSIC=0 xSTATIC_ANALYSIS=0 xRUN_TESTSUITE=1 CACHE_NAME=JOB   # only threading 
     - stage: MPI-Threading-Python
       python: 3.4.4
-      env: xTHREADING=1 xMPI=0 xGSL=0 xLIBNEUROSIM=0 xLTDL=0 xREADLINE=0 xPYTHON=1 xMUSIC=0 xSTATIC_ANALYSIS=0 xRUN_TESTSUITE=1 CACHE_NAME=JOB   # Python & Threading
+      env: xTHREADING=1 xMPI=0 xSIONLIB=0 xGSL=0 xLIBNEUROSIM=0 xLTDL=0 xREADLINE=0 xPYTHON=1 xMUSIC=0 xSTATIC_ANALYSIS=0 xRUN_TESTSUITE=1 CACHE_NAME=JOB   # Python & Threading
     - stage: MPI-Threading-Python
       python: 3.4.4
-      env: xTHREADING=0 xMPI=1 xGSL=0 xLIBNEUROSIM=0 xLTDL=0 xREADLINE=0 xPYTHON=1 xMUSIC=0 xSTATIC_ANALYSIS=0 xRUN_TESTSUITE=1 CACHE_NAME=JOB   # Python & MPI
+      env: xTHREADING=0 xMPI=1 xSIONLIB=0 xGSL=0 xLIBNEUROSIM=0 xLTDL=0 xREADLINE=0 xPYTHON=1 xMUSIC=0 xSTATIC_ANALYSIS=0 xRUN_TESTSUITE=1 CACHE_NAME=JOB   # Python & MPI
     - stage: MPI-Threading-Python
       python: 3.4.4
-      env: xTHREADING=0 xMPI=0 xGSL=0 xLIBNEUROSIM=0 xLTDL=0 xREADLINE=0 xPYTHON=1 xMUSIC=0 xSTATIC_ANALYSIS=0 xRUN_TESTSUITE=1 CACHE_NAME=JOB   # only Python
+      env: xTHREADING=0 xMPI=0 xSIONLIB=0 xGSL=0 xLIBNEUROSIM=0 xLTDL=0 xREADLINE=0 xPYTHON=1 xMUSIC=0 xSTATIC_ANALYSIS=0 xRUN_TESTSUITE=1 CACHE_NAME=JOB   # only Python
     - stage: Python-Full-build
       python: 3.4.4
-      env: xTHREADING=1 xMPI=1 xGSL=1 xLIBNEUROSIM=1 xLTDL=1 xREADLINE=1 xPYTHON=1 xMUSIC=1 xSTATIC_ANALYSIS=0 xRUN_TESTSUITE=1 CACHE_NAME=JOB   # full
+      env: xTHREADING=1 xMPI=1 xSIONLIB=1 xGSL=1 xLIBNEUROSIM=1 xLTDL=1 xREADLINE=1 xPYTHON=1 xMUSIC=1 xSTATIC_ANALYSIS=0 xRUN_TESTSUITE=1 CACHE_NAME=JOB   # full
     - stage: Python-Full-build
       python: 2.7.13
-      env: xTHREADING=1 xMPI=1 xGSL=1 xLIBNEUROSIM=1 xLTDL=1 xREADLINE=1 xPYTHON=1 xMUSIC=1 xSTATIC_ANALYSIS=0 xRUN_TESTSUITE=1 CACHE_NAME=JOB   # full
+      env: xTHREADING=1 xMPI=1 xSIONLIB=1 xGSL=1 xLIBNEUROSIM=1 xLTDL=1 xREADLINE=1 xPYTHON=1 xMUSIC=1 xSTATIC_ANALYSIS=0 xRUN_TESTSUITE=1 CACHE_NAME=JOB   # full
     - stage: GCC8Clang7
       language: cpp
       env: MATRIX_EVAL="CC=gcc-8 && CXX=g++-8"
@@ -129,20 +109,6 @@
      - $HOME/.cache
 
 before_install:
-<<<<<<< HEAD
-     - echo "+ + + + + + + + + + + + + + + + + + + + + + + + + + + + + + + + + + + + + + + +"
-     - echo "+         P R E P A R E   N E S T   B U I L D   E N V I R O N M E N T         +"
-     - echo "+ + + + + + + + + + + + + + + + + + + + + + + + + + + + + + + + + + + + + + + +"
-     - export SOURCEDIR=$PWD
-     - echo $PWD
-     - ls $PWD
-     - cp extras/install_music.sh extras/install_csa-libneurosim.sh extras/install_sionlib.sh $HOME
-     - cd $HOME/build
-     - echo $PATH
-   # Upgrade pip and setuptools
-     - pip install -U pip
-     - pip install -U setuptools
-=======
    - echo "+ + + + + + + + + + + + + + + + + + + + + + + + + + + + + + + + + + + + + + + +"
    - echo "+         P R E P A R E   N E S T   B U I L D   E N V I R O N M E N T         +"
    - echo "+ + + + + + + + + + + + + + + + + + + + + + + + + + + + + + + + + + + + + + + +"
@@ -151,14 +117,15 @@
    - export SOURCEDIR=$PWD
    - echo $PWD
    - ls $PWD
-   - cp extras/install_music.sh extras/install_csa-libneurosim.sh $HOME
+   - cp extras/install_csa-libneurosim.sh $HOME
+   - cp extras/install_music.sh $HOME
+   - cp extras/install_sionlib.sh $HOME
    - cd $HOME/build
    - echo $PATH
   # Upgrade pip and setuptools
    - if [[ $TRAVIS_BUILD_STAGE_NAME == "Gcc8clang7" ]]; then pyenv global 3.6.3; fi
    - pip install -U pip
    - pip install -U setuptools
->>>>>>> e1198a00
   
   # Installing additional packages using pip as they only have
   # outdated versions in the Travis package whitelist.
